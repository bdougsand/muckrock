"""
URL mappings for the News application
"""

from django.conf.urls.defaults import patterns, url
from django.views.generic import list_detail, date_based
from django.contrib.auth.decorators import login_required

from news.models import Article
from news.feeds import LatestEntries

article_args = {'queryset': Article.objects.get_published()}
article_date_args = dict(article_args, date_field='pub_date')
article_date_list_args = dict(article_date_args, allow_empty=True)

years = [date.year for date in Article.objects.dates('pub_date', 'year')][::-1]

urlpatterns = patterns('',
        url(r'^$', login_required(date_based.archive_index),
            dict(article_date_list_args, num_latest=5),
            name='news-index'),
<<<<<<< HEAD
        url(r'^archives/$', login_required(list_detail.object_list),
            dict(article_args, paginate_by=10), name='news-archive'),
=======
        url(r'^archives/$', list_detail.object_list,
            dict(article_args, paginate_by=10, extra_context={'years': years}),
            name='news-archive'),
>>>>>>> 0498809f
        url(r'^archives/(?P<year>\d{4})/(?P<month>[a-z]{3})/(?P<day>\w{1,2})/(?P<slug>[-\w\d]+)/$',
            login_required(date_based.object_detail), article_date_args, name='news-detail'),
        url(r'^archives/(?P<year>\d{4})/(?P<month>[a-z]{3})/(?P<day>\w{1,2})/$',
            login_required(date_based.archive_day),
            article_date_list_args, name='news-archive-day'),
        url(r'^archives/(?P<year>\d{4})/(?P<month>[a-z]{3})/$',
            login_required(date_based.archive_month),
            article_date_list_args, name='news-archive-month'),
        url(r'^archives/(?P<year>\d{4})/$',
            login_required(date_based.archive_year),
            dict(article_date_list_args, make_object_list=True),
            name='news-archive-year'),
        url(r'^feeds/$', LatestEntries(), name='news-feed'),
)<|MERGE_RESOLUTION|>--- conflicted
+++ resolved
@@ -19,14 +19,9 @@
         url(r'^$', login_required(date_based.archive_index),
             dict(article_date_list_args, num_latest=5),
             name='news-index'),
-<<<<<<< HEAD
         url(r'^archives/$', login_required(list_detail.object_list),
-            dict(article_args, paginate_by=10), name='news-archive'),
-=======
-        url(r'^archives/$', list_detail.object_list,
             dict(article_args, paginate_by=10, extra_context={'years': years}),
             name='news-archive'),
->>>>>>> 0498809f
         url(r'^archives/(?P<year>\d{4})/(?P<month>[a-z]{3})/(?P<day>\w{1,2})/(?P<slug>[-\w\d]+)/$',
             login_required(date_based.object_detail), article_date_args, name='news-detail'),
         url(r'^archives/(?P<year>\d{4})/(?P<month>[a-z]{3})/(?P<day>\w{1,2})/$',
