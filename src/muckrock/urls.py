--- conflicted
+++ resolved
@@ -8,46 +8,29 @@
 # pylint: enable-msg=W0611
 from django.conf.urls.defaults import patterns, include, url
 from django.contrib import admin
-<<<<<<< HEAD
 from django.contrib.auth.decorators import login_required
 from django.views.generic.simple import direct_to_template
-=======
-from django.views.generic.date_based import archive_index
 from django.contrib.sitemaps.views import sitemap
->>>>>>> 9805d04d
 
 from haystack.views import basic_search
 
 import muckrock.accounts.urls, muckrock.foia.urls, muckrock.news.urls
 import muckrock.settings
-<<<<<<< HEAD
-
-admin.autodiscover()
-
-=======
-from muckrock.news.models import Article
 from muckrock.news.sitemap import ArticleSitemap
 from muckrock.foia.sitemap import FoiaSitemap
 
 admin.autodiscover()
 
-article_args = {'queryset': Article.objects.get_published(), 'date_field': 'pub_date',
-                'allow_empty': True, 'num_latest': 5}
 sitemaps = {'FOIA': FoiaSitemap, 'News': ArticleSitemap}
 
->>>>>>> 9805d04d
 urlpatterns = patterns('',
     url(r'^$', direct_to_template, {'template': 'beta_home.html'}, name='index'),
     url(r'^accounts/', include(muckrock.accounts.urls)),
     url(r'^foia/', include(muckrock.foia.urls)),
     url(r'^news/', include(muckrock.news.urls)),
     url(r'^admin/', include(admin.site.urls)),
-<<<<<<< HEAD
     url(r'^search/$', login_required(basic_search)),
-=======
-    url(r'^search/', include(haystack.urls)),
     url(r'^sitemap\.xml$', sitemap, {'sitemaps': sitemaps}, name='sitemap')
->>>>>>> 9805d04d
 )
 
 if muckrock.settings.DEBUG:
