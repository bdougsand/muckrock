"""
Views for the accounts application
"""

from django.contrib.auth.decorators import login_required
from django.contrib.auth.models import User
from django.contrib.auth import authenticate, login
from django.http import HttpResponseRedirect
from django.template import RequestContext
from django.shortcuts import render_to_response, get_object_or_404
from django.contrib.auth.forms import UserCreationForm
from django.core.urlresolvers import reverse

from datetime import datetime

from settings import MONTHLY_REQUESTS
from accounts.forms import UserChangeForm
from accounts.models import Profile

<<<<<<< HEAD
MONTHLY_REQUESTS = 25

@login_required
=======
>>>>>>> da95eb4f
def register(request):
    """Register a new user"""

    if request.method == 'POST':
        form = UserCreationForm(request.POST)
        if form.is_valid():
            form.save()
            new_user = authenticate(username=form.cleaned_data['username'],
                                    password=form.cleaned_data['password1'])
            login(request, new_user)
            Profile.objects.create(user=new_user, monthly_requests=MONTHLY_REQUESTS,
                                   date_update=datetime.now())
            return HttpResponseRedirect(reverse('acct-my-profile'))
    else:
        form = UserCreationForm()
    return render_to_response('registration/register.html',
                              {'form': form, 'user': request.user},
                              context_instance=RequestContext(request))

@login_required
def update(request):
    """Update a users information"""

    def get_profile():
        """Get or create the user's profile"""
        try:
            return request.user.get_profile()
        except Profile.DoesNotExist:
            # shouldn't happen
            return Profile(user=request.user, monthly_requests=MONTHLY_REQUESTS,
                           date_update=datetime.now())

    if request.method == 'POST':
        user_profile = get_profile()
        form = UserChangeForm(request.POST, instance=user_profile)
        if form.is_valid():
            request.user.first_name = form.cleaned_data['first_name']
            request.user.last_name = form.cleaned_data['last_name']
            request.user.email = form.cleaned_data['email']
            request.user.save()

            user_profile = form.save()
            
            return HttpResponseRedirect(reverse('acct-my-profile'))
    else:
        user_profile = get_profile()
        form = UserChangeForm(initial=request.user.__dict__, instance=user_profile)

    return render_to_response('registration/update.html', {'form': form},
                              context_instance=RequestContext(request))

@login_required
def profile(request, user_name=None):
    """View a user's profile"""

    if user_name:
        user_obj = get_object_or_404(User, username=user_name)
    else:
        user_obj = request.user

    return render_to_response('registration/profile.html', {'user_obj': user_obj},
                              context_instance=RequestContext(request))<|MERGE_RESOLUTION|>--- conflicted
+++ resolved
@@ -17,12 +17,7 @@
 from accounts.forms import UserChangeForm
 from accounts.models import Profile
 
-<<<<<<< HEAD
-MONTHLY_REQUESTS = 25
-
 @login_required
-=======
->>>>>>> da95eb4f
 def register(request):
     """Register a new user"""
 
