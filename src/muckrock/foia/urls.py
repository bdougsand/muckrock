--- conflicted
+++ resolved
@@ -22,12 +22,9 @@
     url(r'^list/$',                   views.list_, name='foia-list'),
     url(r'^list/user/(?P<user_name>[\w\d_.@i]+)/$',
                                       views.list_by_user, name='foia-list-user'),
-<<<<<<< HEAD
-=======
     url(r'^list/tag/(?P<tag_slug>[\w\d_.@-]+)/$',
                                       views.list_by_tag, name='foia-list-tag'),
     url(r'^list/following/$',         views.list_following, name='foia-list-following'),
->>>>>>> 39e8ddf3
     url(r'^mylist/(?P<view>\w+)/$',   views.my_list, name='foia-mylist'),
     url(r'^new/$',                    views.create, name='foia-create'),
     url(r'^view/%s/$' % foia_url,     views.detail, name='foia-detail'),
