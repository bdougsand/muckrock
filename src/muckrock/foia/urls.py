"""
URL mappings for the FOIA application
"""

from django.conf.urls.defaults import patterns, url
from django.contrib.auth.decorators import login_required
from django.views.generic import list_detail

from foia import views
from foia.models import FOIARequest

foia_qs = {'queryset': FOIARequest.objects.all(),
           'paginate_by': 10}

urlpatterns = patterns('',
<<<<<<< HEAD
    url(r'^$',                              login_required(list_detail.object_list),
                                            foia_qs, name='foia-index'),
    url(r'^list/$',                         login_required(list_detail.object_list),
                                            foia_qs, name='foia-list'),
    url(r'^list/(?P<user_name>[\w\d_]+)/$', views.list_by_user, name='foia-list-user'),
    url(r'^new/$',                          views.create, name='foia-create'),
=======
    url(r'^$',                          list_detail.object_list, foia_qs, name='foia-index'),
    url(r'^list/$',                     list_detail.object_list, foia_qs, name='foia-list'),
    url(r'^list/user/(?P<user_name>[\w\d_]+)/$',
                                        views.list_by_user, name='foia-list-user'),
    url(r'^list/(?P<sort_order>asc|desc)/(?P<field>[\w]+)/$',
                                        views.sorted_list, name='foia-sorted-list'),
    url(r'^new/$',                      views.create, name='foia-create'),
>>>>>>> 7a918f86
    url(r'^view/(?P<jurisdiction>[\w\d_-]+)/(?P<user_name>[\w\d_]+)/(?P<slug>[\w\d_-]+)/$',
                                        views.detail, name='foia-detail'),
    url(r'^view/(?P<jurisdiction>[\w\d_-]+)/(?P<user_name>[\w\d_]+)/(?P<slug>[\w\d_-]+)/'
         'doc/(?P<page>\d+)/$',
                                        views.document_detail, name='foia-doc-detail'),
    url(r'^update/(?P<user_name>[\w\d_]+)/(?P<slug>[\w\d_-]+)/$',
                                        views.update, name='foia-update'),
)<|MERGE_RESOLUTION|>--- conflicted
+++ resolved
@@ -13,22 +13,14 @@
            'paginate_by': 10}
 
 urlpatterns = patterns('',
-<<<<<<< HEAD
     url(r'^$',                              login_required(list_detail.object_list),
                                             foia_qs, name='foia-index'),
     url(r'^list/$',                         login_required(list_detail.object_list),
                                             foia_qs, name='foia-list'),
     url(r'^list/(?P<user_name>[\w\d_]+)/$', views.list_by_user, name='foia-list-user'),
-    url(r'^new/$',                          views.create, name='foia-create'),
-=======
-    url(r'^$',                          list_detail.object_list, foia_qs, name='foia-index'),
-    url(r'^list/$',                     list_detail.object_list, foia_qs, name='foia-list'),
-    url(r'^list/user/(?P<user_name>[\w\d_]+)/$',
-                                        views.list_by_user, name='foia-list-user'),
     url(r'^list/(?P<sort_order>asc|desc)/(?P<field>[\w]+)/$',
                                         views.sorted_list, name='foia-sorted-list'),
-    url(r'^new/$',                      views.create, name='foia-create'),
->>>>>>> 7a918f86
+    url(r'^new/$',                          views.create, name='foia-create'),
     url(r'^view/(?P<jurisdiction>[\w\d_-]+)/(?P<user_name>[\w\d_]+)/(?P<slug>[\w\d_-]+)/$',
                                         views.detail, name='foia-detail'),
     url(r'^view/(?P<jurisdiction>[\w\d_-]+)/(?P<user_name>[\w\d_]+)/(?P<slug>[\w\d_-]+)/'
