--- conflicted
+++ resolved
@@ -77,18 +77,14 @@
                             "You're request has been saved as a draft, please submit it when you "
                             "get more requests")
 
-<<<<<<< HEAD
+                foia.save()
+
                 if new_agency:
                     return HttpResponseRedirect(reverse('foia-update-agency',
                                                         kwargs={'idx': foia.agency.pk})
                                                 + '?foia=%d' % foia.pk)
                 else:
                     return HttpResponseRedirect(foia.get_absolute_url())
-=======
-                foia.save()
-
-                return HttpResponseRedirect(foia.get_absolute_url())
->>>>>>> 1bcae2e5
 
         except KeyError:
             # bad post, not possible from web form
