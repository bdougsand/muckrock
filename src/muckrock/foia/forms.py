--- conflicted
+++ resolved
@@ -311,33 +311,9 @@
     level = 'lsf'
     agency = 'Clerk'
 
-<<<<<<< HEAD
-Template = namedtuple('Template', 'id, name, category, level, form')
-TEMPLATES = {
-    'mug_shot': Template('mug_shot', 'Mug Shots',       'Crime',       'ls',  FOIAMugShotForm),
-    'crime':    Template('crime',    'Criminal Record', 'Crime',       's',   FOIACriminalForm),
-    'parking':  Template('parking',  'Parking Ticket Waivers','Crime', 'l',   FOIAParkingForm),
-    'sex':      Template('sex',      'Sex Offender Registry','Crime',  'l',   FOIASexOffenderForm),
-    'assessor': Template('assessor', "Assessor's Data", 'Finance',     'l',   FOIAAssessorForm),
-    'salary':   Template('salary',   'Salary Data',     'Finance',     'l',   FOIASalaryForm),
-    'contract': Template('contract', 'Contracts',       'Finance',     'ls',  FOIAContractForm),
-    'expense':  Template('expense',  'Expense Reports', 'Finance',     'lsf', FOIAExpenseForm),
-    'athletic': Template('athletic', 'Athletic Personel Salaries','Finance','ls',FOIAAthleticForm),
-    'travel':   Template('travel',   'Travel Expense Reports', 'Finance', 'lsf', FOIATravelForm),
-    'birth':    Template('birth',    'Birth Record',    'Genealogy',   'l',   FOIABirthForm),
-    'death':    Template('death',    'Death Record',    'Genealogy',   'l',   FOIADeathForm),
-    'emails':   Template('emails',   'Week of Email',   'Bureaucracy', 'lsf', FOIAEmailForm),
-    'minutes':  Template('minutes',  'Meeting Minutes', 'Bureaucracy', 'lsf', FOIAMinutesForm),
-    'pets':     Template('pets',     'Pet Licensing Data', 'Health',   'l',   FOIAPetForm),
-    'restaurant': Template('restaurant', 'Restaurant Health Inspections','Health','l',FOIAPetForm),
-    'none':     Template('none',     'None',            None,          'lsf',  FOIABlankForm),
-    }
-
-=======
 TEMPLATES = dict((form.slug, form) for form_name, form in inspect.getmembers(sys.modules[__name__],
                  lambda member: inspect.isclass(member) and issubclass(member, FOIAWizardParent))
                  if form is not FOIAWizardParent)
->>>>>>> 60449b14
 LOCAL_TEMPLATE_CHOICES   = make_template_choices(TEMPLATES, 'l')
 STATE_TEMPLATE_CHOICES   = make_template_choices(TEMPLATES, 's')
 FEDERAL_TEMPLATE_CHOICES = make_template_choices(TEMPLATES, 'f')
