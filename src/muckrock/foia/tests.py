--- conflicted
+++ resolved
@@ -22,11 +22,7 @@
 class TestFOIARequestUnit(TestCase):
     """Unit tests for FOIARequests"""
     fixtures = ['jurisdictions.json', 'agency_types.json', 'test_users.json', 'test_agencies.json',
-<<<<<<< HEAD
-                'test_foiarequests.json', 'test_foiacommunications.json']
-=======
                 'test_profiles.json', 'test_foiarequests.json', 'test_foiacommunications.json']
->>>>>>> d483ac0c
 
     def setUp(self):
         """Set up tests"""
@@ -111,13 +107,8 @@
         nose.tools.eq_(mail.outbox[-1]['subject'],
                        'Freedom of Information Request: %s' % foia.title)
         nose.tools.eq_(foia.status, 'processed')
-<<<<<<< HEAD
         nose.tools.eq_(foia.date_submitted, datetime.date.today())
         nose.tools.ok_(foia.date_due > datetime.date.today())
-=======
-        nose.tools.eq_(foia.date_submitted, date.today())
-        nose.tools.ok_(foia.date_due > date.today())
->>>>>>> d483ac0c
 
     def test_foia_viewable(self):
         """Test all the viewable and embargo functions"""
@@ -316,16 +307,35 @@
                      reverse('foia-detail', kwargs={'jurisdiction': 'massachusetts',
                                                     'idx': foia.pk, 'slug': 'test-a'}))
         foia = FOIARequest.objects.get(title='test a')
-<<<<<<< HEAD
-        nose.tools.assert_true(foia.first_request().startswith('updated request'))
+        nose.tools.ok_(foia.first_request().startswith('updated request'))
         nose.tools.eq_(foia.status, 'submitted')
+
+    def test_foia_save_views(self):
+        """Test saving a FOIA request"""
+
+        foia = FOIARequest.objects.get(pk=6)
+        self.client.login(username='bob', password='abc')
+
+        foia_data = {'title': 'Test 6', 'request': 'saved request',
+                     'submit': 'Save as Draft', 'agency': 2}
+
+        post_allowed(self.client, reverse('foia-update',
+                                     kwargs={'jurisdiction': foia.jurisdiction.slug,
+                                             'idx': foia.pk, 'slug': foia.slug}),
+                     foia_data, 'http://testserver' +
+                     reverse('foia-detail', kwargs={'jurisdiction': foia.jurisdiction.slug,
+                                                    'idx': foia.pk, 'slug': foia.slug}))
+        foia = FOIARequest.objects.get(title='Test 6')
+        nose.tools.ok_(foia.first_request().startswith('saved request'))
+        nose.tools.eq_(foia.status, 'started')
+        nose.tools.eq_(foia.agency.pk, 2)
 
 
 class TestFOIAIntegration(TestCase):
     """Integration tests for FOIA"""
 
     fixtures = ['jurisdictions.json', 'agency_types.json', 'test_users.json', 'test_agencies.json',
-                'test_foiarequests.json', 'test_foiacommunications.json']
+                'test_profiles.json', 'test_foiarequests.json', 'test_foiacommunications.json']
 
     def setUp(self):
         """Set up tests"""
@@ -501,27 +511,3 @@
         nose.tools.eq_(foia.date_due, old_date_due)
         nose.tools.ok_(foia.date_followup is None)
         nose.tools.ok_(foia.days_until_due is None)
-=======
-        nose.tools.ok_(foia.first_request().startswith('updated request'))
-        nose.tools.eq_(foia.status, 'submitted')
-
-    def test_foia_save_views(self):
-        """Test saving a FOIA request"""
-
-        foia = FOIARequest.objects.get(pk=6)
-        self.client.login(username='bob', password='abc')
-
-        foia_data = {'title': 'Test 6', 'request': 'saved request',
-                     'submit': 'Save as Draft', 'agency': 2}
-
-        post_allowed(self.client, reverse('foia-update',
-                                     kwargs={'jurisdiction': foia.jurisdiction.slug,
-                                             'idx': foia.pk, 'slug': foia.slug}),
-                     foia_data, 'http://testserver' +
-                     reverse('foia-detail', kwargs={'jurisdiction': foia.jurisdiction.slug,
-                                                    'idx': foia.pk, 'slug': foia.slug}))
-        foia = FOIARequest.objects.get(title='Test 6')
-        nose.tools.ok_(foia.first_request().startswith('saved request'))
-        nose.tools.eq_(foia.status, 'started')
-        nose.tools.eq_(foia.agency.pk, 2)
->>>>>>> d483ac0c
