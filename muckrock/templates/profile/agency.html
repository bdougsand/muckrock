{% extends 'base_profile.html' %}
{% load activity_tags %}
{% load markdown_deux_tags %}
{% load thumbnail %}
{% block title %}MuckRock &bull; {{ agency.name }}{% endblock title %}
{% block type %}agency{% endblock type %}

{% block metadata %}
<aside class="metadata">
    <dfn>Agency</dfn>
    {% if agency.image %}
    <figure class="agency image">
        <img src="{% thumbnail agency.image 600x600 %}" class="header-image">
        {% if agency.image_attr_line %}
        <figcaption>{{ agency.image_attr_line | safe }}</figcaption>
        {% endif %}
    </figure>
    {% endif %}
    <h1>{{agency.name}}</h1>
    <h2><a href="{{ agency.jurisdiction.get_absolute_url }}">{{ agency.jurisdiction }}</a></h2>
    {% include 'lib/request_stats.html' %}
    {% include 'lib/appeal_stats.html' %}
    <dl class="stats">

        <dt>Average Response Time</dt>
        {% with agency.average_response_time as average_response_time %}
        <dd>{{average_response_time}} day{{average_response_time|pluralize}}</dd>
        {% endwith %}

        <dt>Commonly Cited Exemptions</dt>
        {% if agency.exemptions %}
            {% for exmp in agency.exemptions %}
        <dd>{{exmp.name|capfirst}} <small>{{exmp.count}} time{{exmp.count|pluralize}}</small></dd>
            {% endfor %}
        {% else %}
        <dd>None</dd>
        {% endif %}

        <dt>Mailing Address</dt>
        {% if agency.address %}
        <dd>{{ agency.address|linebreaks }}</dd>
        {% else %}
        <dd>Unknown</dd>
        {% endif %}

        <dt>E-mail Address</dt>
        {% if agency.email %}
            {% if request.user.profile.can_view_emails %}
        <dd>{{agency.email}}</dd>
            {% else %}
        <dd><a href="{% url 'acct-subscribe' %}">Available to Pro Users</a></dd>
            {% endif %}
        {% else %}
        <dd>Unknown</dd>
        {% endif %}

        <dt>Fax Number</dt>
        {% if agency.fax %}
        <dd>{{agency.fax}}</dd>
        {% else %}
        <dd>Unknown</dd>
        {% endif %}
    </dl>
</aside>
{% endblock metadata %}
{% block activity %}
<main class="activity">
    {% if user.is_authenticated %}
<<<<<<< HEAD
    <section class="actions">
        {% if request.user|is_following:agency %}
        <a href="{% follow_url agency %}?next={{ agency.get_absolute_url }}" class="unfollow failure button">Unfollow</a>
        {% else %}
        <a href="{% follow_url agency %}?next={{ agency.get_absolute_url }}" class="follow primary button">Follow</a>
        {% endif %}
        <span class="modal-button button">Submit a Change</span>
        <div class="hidden-modal">
            <form action="" method="post">
                {% csrf_token %}
                {% if form.non_field_errors %}
                <object class="failure panel">
                {{ form.non_field_errors }}
                </object>
                {% endif %}
                {% for field in form.hidden_fields %}
                    {{ field }}
                {% endfor %}
                {% for field in form.visible_fields %}

                        <h1>{{ field.label }}</h1>
                        <h2>{{ field.help_text }}</h2>
                        {{ field }}
                        {% if field.errors %}<p class="failure"><small>{{ field.errors }}</small></p>{% endif %}
                {% endfor %}
                <input type="submit" name="submit" value="Submit" class="primary button" />
            </form>
        </div>
    </section>
=======
    {% include 'lib/flag_form.html' %}
>>>>>>> 140e21cc
    {% endif %}
    {% if agency.public_notes %}
    <section class="notes">
        {{ agency.public_notes|markdown:"trusted" }}
    </section>
    {% endif %}
    <h3>Recent Requests <small><a href="{% url 'foia-list' %}?agency={{ agency.pk }}">See All</a></small></h3>
    {% include 'lib/foia_table.html' with requests=foia_requests %}
</main>
{% endblock activity %}<|MERGE_RESOLUTION|>--- conflicted
+++ resolved
@@ -66,39 +66,14 @@
 {% block activity %}
 <main class="activity">
     {% if user.is_authenticated %}
-<<<<<<< HEAD
     <section class="actions">
         {% if request.user|is_following:agency %}
         <a href="{% follow_url agency %}?next={{ agency.get_absolute_url }}" class="unfollow failure button">Unfollow</a>
         {% else %}
         <a href="{% follow_url agency %}?next={{ agency.get_absolute_url }}" class="follow primary button">Follow</a>
         {% endif %}
-        <span class="modal-button button">Submit a Change</span>
-        <div class="hidden-modal">
-            <form action="" method="post">
-                {% csrf_token %}
-                {% if form.non_field_errors %}
-                <object class="failure panel">
-                {{ form.non_field_errors }}
-                </object>
-                {% endif %}
-                {% for field in form.hidden_fields %}
-                    {{ field }}
-                {% endfor %}
-                {% for field in form.visible_fields %}
-
-                        <h1>{{ field.label }}</h1>
-                        <h2>{{ field.help_text }}</h2>
-                        {{ field }}
-                        {% if field.errors %}<p class="failure"><small>{{ field.errors }}</small></p>{% endif %}
-                {% endfor %}
-                <input type="submit" name="submit" value="Submit" class="primary button" />
-            </form>
-        </div>
+        {% include 'lib/flag_form.html' %}
     </section>
-=======
-    {% include 'lib/flag_form.html' %}
->>>>>>> 140e21cc
     {% endif %}
     {% if agency.public_notes %}
     <section class="notes">
