--- conflicted
+++ resolved
@@ -121,15 +121,8 @@
             {% crowdfund foia.crowdfund.pk %}
         {% endif %}
 
-<<<<<<< HEAD
-        {% cond_cache foia_cache_timeout foia_detail_bottom foia.pk request.user.pk %}
-        {% if request.user.profile.acct_type != "agency" %}
-            {% include 'foia/foia_actions.html' %}
-        {% endif %}
-=======
         {% compress_cache foia_cache_timeout foia_detail_bottom foia.pk request.user.pk %}
         {% include 'foia/foia_actions.html' %}
->>>>>>> 84ef39d2
 
         <div class="tab-container">
             <ul role="tablist" class="tab-list">
@@ -234,22 +227,14 @@
                     <div class="composer-inputs">
                         <div class="composer" id="inactive">
                             <div class="composer-input">
-<<<<<<< HEAD
-                                {% if can_agency_reply %}
-=======
                                 {% if request.user.profile.acct_type == "agency" %}
->>>>>>> 84ef39d2
                                 <p>You may <a href="#agency-reply">reply directly</a> to this request.</p>
                                 {% else %}
                                 <p>You may <a href="#follow-up">follow up</a> {% if not foia.disable_autofollowups %}manually {% endif %}with the agency{% if can_appeal %} or <a href="#appeal">appeal</a> their decision{% endif %}.</p>
                                 {% endif %}
                             </div>
                         </div>
-<<<<<<< HEAD
-                        {% if not can_agency_reply %}
-=======
                         {% if not request.user.profile.acct_type == "agency" %}
->>>>>>> 84ef39d2
                         <div class="follow-up composer" id="follow-up">
                             <form class="composer-input" method="post">
                                 <header>Send a follow up to the {{ foia.agency.name }}</header>
@@ -293,11 +278,7 @@
                                 {% csrf_token %}
                                 {% include 'lib/pattern/form.html' with form=agency_reply_form %}
                                 <label class="bold">Attachments</label>
-<<<<<<< HEAD
-                                <div id="fine-uploader"></div>
-=======
                                 <div id="fine-uploader1"></div>
->>>>>>> 84ef39d2
 								<input type="hidden" name="action" value="agency_reply" />
                                 <div class="buttons">
                                     <button class="primary button" type="submit" name="agency-reply" value="1">Send</button>
@@ -560,10 +541,6 @@
 {% endblock content %}
 
 {% block scripts %}
-<<<<<<< HEAD
-=======
-
->>>>>>> 84ef39d2
     <script type="text/javascript">
         $('.datepicker').datepicker({
             maxDate: '+30d',
