{% extends 'base.html' %}
{% load compress %}
{% load humanize %}
{% load mathfilters %}
{% load static from staticfiles %}
{% load crowdfund_tags %}
{% load tags %}
{% load rules %}
{% load cache %}

{% block title %}{{ foia.title }}{% endblock %}
{% block type %}request{% endblock %}

{% block open_graph %}
{% cache cache_timeout foia_detail_open_graph foia.pk request.user.pk %}
<meta property="og:title" content="{{ foia.title }}" />
<meta property="og:type" content="website" />
<meta property="og:url" content="{{ request.build_absolute_uri }}" />
<meta property="og:description" content="{{ foia.user.get_full_name }} {% if foia.date_done %}made{% else %}is making{% endif %} this request{% if foia.agency %} to {{ foia.agency.name }} of {% if foia.jurisdiction.name = 'United States of America' %}the {% endif %}{{ foia.jurisdiction.name }}.{% endif %}" />
<meta property="og:site_name" content="MuckRock" />
{% endcache %}
{% endblock open_graph %}

{% block twitter_card %}
{% cache cache_timeout foia_detail_twitter_card foia.pk request.user.pk %}
<meta name="twitter:card" content="summary" />
<meta name="twitter:site" content="@muckrock" />
{% if foia.user.profile.twitter %}
<meta name="twitter:creator" content="{{ foia.user.profile.twitter }}" />
{% endif %}
<meta name="twitter:title" content="{{ foia.title }}" />
<meta name="twitter:description" content="{{ foia.user.get_full_name }} {% if foia.date_done %}made{% else %}is making{% endif %} this request{% if foia.agency %} to {{ foia.agency.name }} of {% if foia.jurisdiction.name = 'United States of America' %}the {% endif %}{{ foia.jurisdiction.name }}.{% endif %}" />
{% endcache %}
{% endblock twitter_card %}

{% block content %}

{% cache foia_cache_timeout foia_detail foia.pk request.user.pk %}

{% has_perm 'foia.appeal_foiarequest' request.user foia as can_appeal %}
{% has_perm 'foia.agency_reply_foiarequest' request.user foia as can_agency_reply %}

<article class="request detail grid__row" id="foia-{{ foia.id }}">
    {% cond_cache foia_cache_timeout foia_detail_top foia.pk request.user.pk %}
    <section class="request properties grid__column one-quarter">
        <header>
            <section class="identity">
                <h1>{{ foia.title }}</h1>
            </section>
        </header>
        <section class="basic-information">
			<summary class="synopsis"><a href="{% url 'acct-profile' foia.user.username %}">{{ foia.user.get_full_name }}</a> filed this request{% if foia.agency %} with the {{foia.agency.link_display}} of {% if foia.jurisdiction.level == 'f' %}the {% endif %}<a href="{{ foia.jurisdiction.get_absolute_url }}">{{ foia.jurisdiction.name }}</a>{% if foia.jurisdiction.parent and foia.jurisdiction.level == 'l' %}, <a href="{{ foia.jurisdiction.parent.get_absolute_url }}" title="{{ foia.jurisdiction.parent.name }}">{{ foia.jurisdiction.parent.abbrev }}</a>{% endif %}{% endif %}.</summary>
            {% if foia.parent %}
            <p>It is a clone of <a href="{{ foia.parent.get_absolute_url }}">this request</a>.</p>
            {% endif %}
        </section>
        <section class="specific-information">
            {% if request.user.is_staff or foia.tracking_id %}
            <table class="numbers">
                {% if request.user.is_staff %}
                <tr class="muckrock-number">
                    <td>MuckRock #</td>
                    <td>{{ foia.id }}</td>
                </tr>
                {% endif %}
                {% if foia.tracking_id %}
                <tr class="tracking-number">
                    <td>Tracking #</td>
                    <td>{{ foia.tracking_id }}</td>
                </tr>
                {% endif %}
            </table>
            {% endif %}
            <table class="dates">
                <tr class="submitted">
                    <td class="label">Submitted</td>
                    <td class="date">{{ foia.date_submitted }}</td>
                </tr>
                {% if foia.date_due and foia.status == "processed" %}
                <tr class="due">
                    <td class="label">Due</td>
                    {% if past_due %}
                    <td class="date failure">{{ foia.date_due }}</td>
                    {% else %}
                    <td class="date">{{ foia.date_due }}</td>
                    {% endif %}
                </tr>
                {% endif %}
                {% with last_response as foia.last_response %}
                {% if last_response %}
                <tr class="last-response">
                    <td class="label">Last Response</td>
                    <td class="date">{{ last_response.date.date }}</td>
                </tr>
                {% endif %}
                {% endwith %}
                {% if show_estimated_date %}
                <tr class="estimated-completion">
                    <td class="label">Est. Completion</td>
                    <td class="date">{% if foia.date_estimate %}{{ foia.date_estimate|date }}{% else %}None{% endif %}{% if user_can_edit %}<span class="edit action">Edit</span>{% endif %}</td>
                </tr>
                {% endif %}
            </table>
            {% if user_can_edit %}
            <form class="change-date" id="change-estimated-completion-date" method="post">
                {% csrf_token %}
                {% include 'lib/pattern/form.html' with form=change_estimated_date %}
                <button class="primary button" type="submit" name="action" value="date_estimate">Save</button>
                <button class="cancel button" id="cancel-date-estimate">Cancel</button>
            </form>
            {% endif %}
            {% include 'foia/component/status.html' %}
            {% include 'foia/component/embargo.html' %}
            {% project_manager foia %}
            {% tag_manager foia %}
        </section>
    </section>
    {% endcache %}
    <main class="request main grid__column three-quarters">

        {% if foia.has_crowdfund %}
            {% crowdfund foia.crowdfund.pk %}
        {% endif %}

<<<<<<< HEAD
        {% if request.user.profile.acct_type != "agency" %}
            {% include 'foia/foia_actions.html' %}
        {% endif %}
=======
        {% cond_cache foia_cache_timeout foia_detail_bottom foia.pk request.user.pk %}
        {% include 'foia/foia_actions.html' %}
>>>>>>> 8d231f99

        <div class="tab-container">
            <ul role="tablist" class="tab-list">
                <li>
                    <a role="tab" class="tab" aria-controls="request" href="#comms">
                        <span class="counter">{{foia.communications.count}}</span>
                        <span class="label">Communication{{foia.communications.count|pluralize}}</span>
                    </a>
                </li>
                <li>
                    <a role="tab" class="tab" aria-controls="files" href="#files">
                        {% with foia.files.count as files_count %}
                            <span class="counter">{{files_count}}</span>
                            <span class="label">File{{files_count|pluralize}}</span>
                        {% endwith %}
                    </a>
                </li>
                {% if foia.user == user or user.is_staff %}
                <li>
                    <a role="tab" class="tab" aria-controls="notes" href="#notes">
                        {% with foia.notes.count as notes_count %}
                            <span class="counter">{{notes_count}}</span>
                            <span class="label">Note{{notes_count|pluralize}}</span>
                        {% endwith %}
                    </a>
                </li>
                {% endif %}
                {% if user_can_edit and open_task_count or user.is_staff %}
                <li>
                    <a role="tab" class="tab {% if open_task_count %}alert{% endif %}" aria-controls="tasks" href="#tasks">
                        <span class="counter">{{open_task_count}}</span>
                        <span class="label">Task{{open_task_count|pluralize}}</span>
                    </a>
                </li>
                {% endif %}
                {% if user_can_edit %}
                <li><a role="tab" class="tab" aria-controls="sharing" href="#sharing">Sharing</a></li>
                {% endif %}
            </ul>

            <!-- COMMUNICATIONS -->
            <section role="tabpanel" class="tab-panel communications" id="comms">
                <h2 class="tab-panel-heading">Communications</h2>
                <div class="communications-controls">
                    <div class="communications filter">
                        <input id="comms-filter" type="search" placeholder="Filter communications" />
                    </div>
                    <button class="button" id="toggle-communication-collapse" data-state="0">Collapse All</button>
                </div>
                <div class="communications-list">
                {% with foia_url=foia.get_absolute_url %}
                {% for comm in foia.communications.all %}
                    {% include 'foia/communication.html' with communication=comm %}
                {% endfor %}
                {% endwith %}
                </div>

                {% if user_can_edit %}
                {% if foia.status == "ack" or foia.status == "processed" %}
                <div class="auto-follow-up">
                    {% if foia.disable_autofollowups %}
                    <p>Automatic follow ups are disabled.</p>
                    <a href="{% url 'foia-toggle-followups' jurisdiction=foia.jurisdiction.slug jidx=foia.jurisdiction.pk idx=foia.id slug=foia.slug %}" title="Enable automatic follow ups">Enable</a>
                    {% else %}
                    <p>We'll automatically follow-up with the agency{% if foia.date_followup %} in {{ foia.date_followup|timeuntil }}{% endif %}.</p>
                    <a href="{% url 'foia-toggle-followups' jurisdiction=foia.jurisdiction.slug jidx=foia.jurisdiction.pk idx=foia.id slug=foia.slug %}" title="Disable automatic follow ups">Disable</a>
                    {% endif %}
                </div>
                {% endif %}
                {% endif %}

                {% if user_can_edit or can_agency_reply %}
                <div class="communications-composer">
                    <div class="composer-actions">
                        <div class="button-group">
                            {% if is_thankable %}
                                <a href="#thanks" class="blue button">Say Thanks</a>
                            {% endif %}
                            {% if can_agency_reply %}
                                <a href="#agency-reply" class="blue button">Reply Directly</a>
                            {% endif %}
                            {% if not request.user.profile.acct_type == "agency" %}
                            <a href="#follow-up" class="blue button">Follow Up</a>
                            {% endif %}
                            {% if foia.is_payable %}
                                <a href="#pay" class="green button">Pay Fees</a>
                                {% if not foia.has_crowdfund %}
                                    <a href="#crowdfund" class="green button">Crowdfund</a>
                                {% endif %}
                            {% endif %}
                            {% if can_appeal %}
                                <a href="#appeal" class="red button">Appeal</a>
                            {% endif %}
                        </div>
                        {% if not request.user.profile.acct_type == "agency" %}
                        <a href="#get-advice" class="button">Get Advice</a>
                        {% endif %}
                        {% if request.user.is_staff %}
                        <a href="{% url 'foia-admin-fix' jurisdiction=foia.jurisdiction.slug jidx=foia.jurisdiction.pk idx=foia.id slug=foia.slug %}" title="Make an admin fix" class="button">Admin Fix</a>
                        {% endif %}
                    </div>
                    <div class="composer-inputs">
                        <div class="composer" id="inactive">
                            <div class="composer-input">
                                {% if can_agency_reply %}
                                <p>You may <a href="#agency-reply">reply directly</a> to this request.</p>
                                {% else %}
                                <p>You may <a href="#follow-up">follow up</a> {% if not foia.disable_autofollowups %}manually {% endif %}with the agency{% if can_appeal %} or <a href="#appeal">appeal</a> their decision{% endif %}.</p>
                                {% endif %}
                            </div>
                        </div>
                        {% if not can_agency_reply %}
                        <div class="follow-up composer" id="follow-up">
                            <form class="composer-input" method="post">
                                <header>Send a follow up to the {{ foia.agency.name }}</header>
                                {% csrf_token %}
                                <input type="hidden" name="action" value="follow_up" />
                                <textarea name="text" id="follow-up-composer"></textarea>
                                <label class="bold">Attachments</label>
                                <div id="fine-uploader"></div>
                                <div class="buttons">
                                    <button class="primary button" type="submit" name="appeal" value="1">Send</button>
                                    <a href="#inactive" class="button cancel">Cancel</a>
                                </div>
                            </form>
                        </div>
                        {% endif %}
                        {% if is_thankable %}
                        <div class="composer" id="thanks">
                            <form class="composer-input" method="post">
                                <header>Send a thank you note to the {{ foia.agency.name }}</header>
                                {% csrf_token %}
                                <input type="hidden" name="action" value="thanks" />
<textarea name="text" id="thanks-composer">
Hi,

Thanks so much for your help with this request! I really appreciate it.

Sincerely,
{{foia.user.get_full_name}}
</textarea>
                                <div class="buttons">
                                    <button class="primary button" type="submit" name="thanks" value="1">Send</button>
                                    <a href="#inactive" class="button">Cancel</a>
                                </div>
                            </form>
                        </div>
                        {% endif %}
                        {% if can_agency_reply %}
                        <div class="composer" id="agency-reply">
                            <form class="composer-input" method="post" enctype="multipart/form-data">
                                <header>Reply directly</header>
                                {% csrf_token %}
                                {% include 'lib/pattern/form.html' with form=agency_reply_form %}
<<<<<<< HEAD
                                <div class="formset-forms">
                                    <span>Attachments</span>
                                    {{ agency_reply_formset.management_form }}
                                    {% for form in agency_reply_formset.forms %}
                                    <span class="formset-container">
                                        {% include 'lib/pattern/form.html' %}
                                    </span>
                                    {% endfor %}
                                </div>
=======
                                <label class="bold">Attachments</label>
                                <div id="fine-uploader"></div>
>>>>>>> 8d231f99
								<input type="hidden" name="action" value="agency_reply" />
                                <div class="buttons">
                                    <button class="primary button" type="submit" name="agency-reply" value="1">Send</button>
                                    <a href="#inactive" class="button">Cancel</a>
                                </div>
                            </form>
                        </div>
                        {% endif %}
                        {% if can_appeal %}
                        <div class="composer" id="appeal">
                            {% if not foia.jurisdiction.can_appeal %}
                            <div class="message warning">
                                <span class="symbol">
                                    {% include 'lib/component/icon/warning.svg' %}
                                </span>
                                <span class="text">
                                    <p>{% if foia.jurisdiction.level == 'l' %}{{foia.jurisdiction.parent.name}}{% else %}{{foia.jurisdiction.name}}{% endif %} does not have a formal appeals process open to requesters. However, you can ask an agency to reconsider its determination or find ways to reword your request. If you're looking for legal resources, <a href="{% if foia.jurisdiction.level == 'l' %}{{foia.jurisdiction.parent.get_absolute_url}}{% else %}{{foia.jurisdiction.get_absolute_url}}{% endif %}">check out our {% if foia.jurisdiction.level == 'l' %}{{foia.jurisdiction.parent.name}}{% else %}{{foia.jurisdiction.name}}{% endif %} public records guide</a>.</p>
                                </span>
                            </div>
                            {% endif %}
                            <div id="dom-data" style="display: none;"
                                data-request="{{foia.pk}}"
                                data-jurisdiction="{% if foia.jurisdiction.level == 'l' %}{{foia.jurisdiction.parent.pk}}{% else %}{{foia.jurisdiction.pk}}{% endif %}"
                                data-agency="{{foia.agency.pk}}"></div>
                            <div class="exemption-browser" id="exemptionBrowser">
                              <noscript>To search for exemptions and appeals, please enable Javascript.</noscript>
                            </div>
                            <form class="composer-input" method="post">
                                {% if foia.agency.appeal_agency %}
                                <header>Send an appeal to the {{ foia.agency.appeal_agency.name }}</header>
                                {% else %}
                                <header>Send an appeal to the {{ foia.agency.name }}</header>
                                {% endif %}
                                {% csrf_token %}
                                <textarea name="text" id="appeal-composer"></textarea>
                                <div class="buttons">
                                    <a href="#inactive" class="button">Cancel</a>
                                    <button class="primary button" type="submit" name="action" value="appeal">Send Appeal</button>
                                </div>
                            </form>
                        </div>
                        {% endif %}
                        {% if foia.is_payable %}
                        <div class="composer" id="pay">
                            <form class="composer-input stripe-checkout" method="post" action="{% url 'foia-pay' jurisdiction=foia.jurisdiction.slug jidx=foia.jurisdiction.pk idx=foia.id slug=foia.slug %}">
                                <header>
                                    <p>Pay your request fees</p>
                                    <p class="help-text">We will add a 5% fee to this amount to cover our transaction fees.</p>
                                </header>
                                {% csrf_token %}
                                <input type="hidden" name="stripe_token" value="" />
                                <input type="hidden" name="stripe_pk" value="{{ stripe_pk }}" />
                                <input type="hidden" name="stripe_image" value="{% static 'icons/logo.png' %}" />
                                <input type="hidden" name="stripe_email" value="{{request.user.email}}" />
                                <input type="hidden" name="stripe_label" value="Pay" />
                                <input type="hidden" name="stripe_description" value="Request Fee" />
                                <input type="hidden" name="stripe_bitcoin" value="true" />
                                <input type="hidden" name="stripe_fee" value="0.05" />
                                <input type="number" name="stripe_amount" class="currency-field" id="stripe_amount" value="{{ foia.get_stripe_amount }}" />
                                <div class="buttons">
                                    <button type="submit" class="primary button">Pay</button>
                                    <a href="#inactive" class="button">Cancel</a>
                                </div>
                            </form>
                        </div>
                        {% if not foia.has_crowdfund %}
                        <div class="composer" id="crowdfund">
                            <form class="crowdfund composer-input" id="crowdfund" method="post" action="{% url 'foia-crowdfund' jurisdiction=foia.jurisdiction.slug jidx=foia.jurisdiction.pk idx=foia.id slug=foia.slug %}">
                                <header>Crowdfund your request fees</header>
                                {% csrf_token %}
                                {% include 'lib/pattern/form.html' with form=crowdfund_form %}
                                <div class="buttons">
                                    <button type="submit" class="primary button">Create Crowdfund</button>
                                    <a href="#inactive" class="button">Cancel</a>
                                </div>
                            </form>
                        </div>
                        {% endif %}
                        {% endif %}
                        <div class="composer" id="get-advice">
                            <form class="composer-input" method="post" action="{% url 'question-create' %}">
                                <header>Ask the MuckRock FOIA community for advice. This question will be public, or you can <a href="#" data-modal="#flag-modal" class="modal-link">flag your request</a> and staff can help you directly.</header>
                                {% csrf_token %}
                                {% include 'lib/pattern/form.html' with form=question_form %}
                                <div class="buttons">
                                    <button type="submit" class="primary button">Ask Question</button>
                                    <a href="#inactive" class="button">Cancel</a>
                                </div>
                            </form>
                        </div>
                    </div>
                </div>
                {% endif %}

            </section>

            <!-- DOCUMENTS -->
            <section role="tabpanel" class="tab-panel files" id="files">
                <h2 class="tab-panel-heading">Files</h2>
                {% if foia.total_pages > 0 %}
                <div class="active-document">
                    <header>
                        <span>
                            <h3 id="doc-title"></h3>
                            <p><small><span id="doc-pages"></span> pages</small></p>
                        </span>
                        <span>
                            <span class="red cancel button">Close</span>
                        </span>
                    </header>
                    <div class="viewer" id="viewer"></div>
                </div>
                {% endif %}
                {% if files %}
                <ul class="files-list nostyle" id="all-files">
                    {% with foia_url=foia.get_absolute_url %}
                    {% for file in files %}
                    <li>{% include "lib/file.html" %}</li>
                    {% endfor %}
                    {% endwith %}
                </ul>
                {% else %}
                <p class="empty">There are no files associated with this request.</p>
                {% endif %}
                {% if foia.files.count > 50 %}
                <div class="notification warning">
                    <span class="symbol">{% include 'lib/component/icon/warning.svg' %}</span>
                    <span class="text">
                        <p>There are too many files to display on the request page. <a href="{% url 'foia-files' jurisdiction=foia.jurisdiction.slug jidx=foia.jurisdiction.pk idx=foia.id slug=foia.slug %}">See all files</a>.</p>
                    </span>
                </div>
                {% endif %}
            </section>

            {% if user_can_edit %}
            <!-- NOTES -->
            <section role="tabpanel" class="tab-panel notes" id="notes">
                <h2 class="tab-panel-heading">Notes</h2>
                {% with foia.notes.all as notes %}
                {% if notes %}
                <header class="notes-controls">
                    <div class="notes filter">
                        <input id="notes-filter" type="search" placeholder="Filter notes" />
                    </div>
                </header>
                {% endif %}
                {% for note in notes %}
                    {% include 'foia/note.html' with note=note %}
                {% endfor %}
                {% endwith %}
                <form class="add-note" method="post">
                    {% csrf_token %}
                    <header>
                        <h4>Add a note</h4>
                        <p><a href="http://daringfireball.net/projects/markdown/syntax" title="Markdown documentation">Markdown syntax supported</a></p>
                    </header>
                    {{ note_form.note }}
                    <footer>
                        <button class="primary button" type="submit" name="action" value="add_note">Add Note</button>
                        <p>Your notes are visible to you and other editors of this request.</p>
                    </footer>
                </form>
            </section>
            {% endif %}

            {% if open_task_count and user_can_edit or user.is_staff %}
            <!-- TASKS -->
            <section role="tabpanel" class="tab-panel tasks" id="tasks">
                <h2 class="tab-panel-heading">Tasks</h2>
                {% if user.is_staff and task_count > 0 %}
                <header class="tasks-control">
                    <p><a href="{% url 'request-task-list' pk=foia.pk %}" class="task-link">See all tasks for this request.</a></p>
                </header>
                {% endif %}
                {% for task in open_tasks %}
                    {% include 'lib/task.html' with task=task %}
                {% empty %}
                    {% if open_task_count > 0 %}
                <p class="empty">There are no open tasks for this request.</p>
                    {% endif %}
                {% endfor %}
            </section>
            {% endif %}

            {% if user_can_edit %}
            <!-- ACCESS -->
            <section role="tabpanel" class="tab-panel access" id="sharing">
                <h2 class="tab-panel-heading">Sharing</h2>
                {% if foia.embargo %}
                <form class="generate-private-link" method="post">
                    {% csrf_token %}
                    <h3>Private Link</h3>
                    {% if foia.access_key %}
                    <input type="text" value="{{ request.get_host }}{{ request.get_full_path }}?key={{ foia.access_key }}" readonly />
                    {% else %}
                    <input type="text" value="No private link" readonly />
                    {% endif %}
                    <button class="button" type="submit" name="action" value="generate_key">Create new link</button>
                    <p class="help-text">Share this private link with anyone you want to be able to see this request. If you regenerate this link, it will break any that you have already given out.</p>
                </form>
                {% endif %}
                <form class="grant-access" method="post">
                    {% csrf_token %}
                    <h3>Grant Access</h3>
                    <div class="picker">
                        <div class="user search input">
                            <label for="{{ access_form.users.id_for_label}}">Search for MuckRock users</label>
                            {{ access_form.users }}
                        </div>
                        {{ access_form.access }}
                    </div>
                    <button class="primary button" type="submit" name="action" value="grant_access">Save</button>
                </form>
                <table class="people with-access">
                    <h3>People with access</h3>
                    <tbody>
                        <tr class="person with-access">
                            <td class="name"><p>{{ foia.user.get_full_name }} <span class="small badge">Creator</span></p></td>
                            <td class="modify nostretch"></td>
                        </tr>
                        {% for user in foia.edit_collaborators.all %}
                        <tr class="person with-access">
                            <td class="name">
                                <p>{{ user.get_full_name }} <span class="small badge">Editor</span></p>
                            </td>
                            <td class="modify nostretch">
                                <form class="modify-access" method="post">
                                    {% csrf_token %}
                                    <input type="hidden" name="user" value="{{ user.id }}" />
                                    <button class="small basic button" type="submit" name="action" value="demote">Demote</button>
                                    <button class="small basic red button" type="submit" name="action" value="revoke_access">Revoke</button>
                                </form>
                            </td>
                        </tr>
                        {% endfor %}
                        {% for user in foia.read_collaborators.all %}
                        <tr class="person with-access">
                            <td class="name">
                                <p>{{ user.get_full_name }} <span class="small badge">Viewer</span></p>
                            </td>
                            <td class="modify nostretch">
                                <form class="modify-access" method="post">
                                    {% csrf_token %}
                                    <input type="hidden" name="user" value="{{ user.id }}" />
                                    <button class="button" type="submit" name="action" value="promote">Promote</button>
                                    <button class="failure button" type="submit" name="action" value="revoke_access">Revoke</button>
                                </form>
                            </td>
                        </tr>
                        {% endfor %}
                    </tbody>
                </table>
            </section>
            {% endif %}

        </div>
        {% endcache %}
    </main>
</article>
{% endcache %}
{% endblock content %}

{% block scripts %}

    <script type="text/javascript">
        $('.datepicker').datepicker({
            maxDate: '+30d',
            minDate: 0,
            firstDay: 1,
            numberOfMonths: 1,
            {% if foia.date_embargo %}
            defaultDate: '{{ foia.date_embargo|date:"m/d/Y" }}'
            {% endif %}
        });
        $('#id_date_due').datepicker({
            dateFormat: 'yy-mm-dd',
            maxDate: '+30d',
            minDate: 0,
            firstDay: 1,
            hideIfNoPrevNext: true,
        });
        $('#id_date_estimate').datepicker({
            changeMonth: true,
            changeYear: true,
            dateFormat: 'yy-mm-dd',
            minDate: 0,
        });
        var foiaId = $('.request.detail').attr('id');
        if (foiaId != undefined) {
            foiaId = foiaId.substring(foiaId.indexOf('-') + 1);
        }
        if ($('#id_users-autocomplete').length) {
            $('#id_users-autocomplete').yourlabsAutocomplete().data = {
                foiaId: foiaId
            }
        }
    </script>

    {% include 'lib/component/fine-uploader.html' %}

{% endblock scripts %}<|MERGE_RESOLUTION|>--- conflicted
+++ resolved
@@ -34,8 +34,6 @@
 {% endblock twitter_card %}
 
 {% block content %}
-
-{% cache foia_cache_timeout foia_detail foia.pk request.user.pk %}
 
 {% has_perm 'foia.appeal_foiarequest' request.user foia as can_appeal %}
 {% has_perm 'foia.agency_reply_foiarequest' request.user foia as can_agency_reply %}
@@ -122,14 +120,10 @@
             {% crowdfund foia.crowdfund.pk %}
         {% endif %}
 
-<<<<<<< HEAD
+        {% cond_cache foia_cache_timeout foia_detail_bottom foia.pk request.user.pk %}
         {% if request.user.profile.acct_type != "agency" %}
             {% include 'foia/foia_actions.html' %}
         {% endif %}
-=======
-        {% cond_cache foia_cache_timeout foia_detail_bottom foia.pk request.user.pk %}
-        {% include 'foia/foia_actions.html' %}
->>>>>>> 8d231f99
 
         <div class="tab-container">
             <ul role="tablist" class="tab-list">
@@ -284,20 +278,8 @@
                                 <header>Reply directly</header>
                                 {% csrf_token %}
                                 {% include 'lib/pattern/form.html' with form=agency_reply_form %}
-<<<<<<< HEAD
-                                <div class="formset-forms">
-                                    <span>Attachments</span>
-                                    {{ agency_reply_formset.management_form }}
-                                    {% for form in agency_reply_formset.forms %}
-                                    <span class="formset-container">
-                                        {% include 'lib/pattern/form.html' %}
-                                    </span>
-                                    {% endfor %}
-                                </div>
-=======
                                 <label class="bold">Attachments</label>
                                 <div id="fine-uploader"></div>
->>>>>>> 8d231f99
 								<input type="hidden" name="action" value="agency_reply" />
                                 <div class="buttons">
                                     <button class="primary button" type="submit" name="agency-reply" value="1">Send</button>
@@ -557,11 +539,9 @@
         {% endcache %}
     </main>
 </article>
-{% endcache %}
 {% endblock content %}
 
 {% block scripts %}
-
     <script type="text/javascript">
         $('.datepicker').datepicker({
             maxDate: '+30d',
