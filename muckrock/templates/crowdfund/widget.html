--- conflicted
+++ resolved
@@ -44,11 +44,7 @@
                 {{ payment_form.show }}
                 <label for="id_show">List me as a backer.</label>
                 {% else %}
-<<<<<<< HEAD
-                <p>To be listed as a backer,<br>please <a href="{% url 'acct-login' %}">log in</a> or <a href="{% url 'accounts' %}">sign up</a>.</p>
-=======
-                <p>To be listed as a backer,<br>please <a class="action" href="{% url 'acct-login' %}">log in</a> or <a class="action" href="{% url 'acct-register' %}">sign up</a>.</p>
->>>>>>> 7f617d09
+                <p>To be listed as a backer,<br>please <a class="action" href="{% url 'acct-login' %}">log in</a> or <a class="action" href="{% url 'accounts' %}">sign up</a>.</p>
                 <input name="show" value="False" hidden>
                 {% endif %}
             </section>
