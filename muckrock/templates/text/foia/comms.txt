--- conflicted
+++ resolved
@@ -7,11 +7,7 @@
 ------
 Filed via MuckRock.com
 E-mail (Preferred): {{ request.get_mail_id }}@requests.muckrock.com
-<<<<<<< HEAD
-Reply through your web browser: https://www.muckrock.com{{ reply_link }}
-=======
 Reply through your web browser: https://www.muckrock.com{{ reply_link }}#agency-reply
->>>>>>> 38353946
 
 For mailed responses, please address (see note):
 MuckRock
