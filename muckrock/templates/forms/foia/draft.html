--- conflicted
+++ resolved
@@ -44,20 +44,9 @@
     {% endif %}
 
     <div class="bottom">
-<<<<<<< HEAD
         {% has_perm 'foia.embargo_foiarequest' request.user foia as can_embargo %}
         {% if can_embargo %}
-        <section class="embargo">
-            <div class="input">
-                {{ form.embargo }}
-                <label for="id_embargo">Embargo</dfn>
-            </div>
-            <small>{{ form.embargo.help_text }}</small>
-        </section>
-=======
-        {% if foia.user.profile.can_embargo %}
         {% include 'lib/pattern/field.html' with field=form.embargo %}
->>>>>>> 74a49013
         {% endif %}
 
         <section class="button-group">
