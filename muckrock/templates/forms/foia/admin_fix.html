{% extends 'forms/base_form.html' %}
{% load static from staticfiles %}

{% block title %}MuckRock &bull; Admin Fix{% endblock %}
{% block form-type %}admin-fix{% endblock %}
{% block form-title %}Admin Fix{% endblock %}

{% block form-form %}
<form method="post" enctype="multipart/form-data">
    <span>Attachments</span>
    {% csrf_token %}
    {% include 'lib/pattern/form.html' %}
<<<<<<< HEAD
    {% if formset %}
    <div class="formset-forms">
        {{ formset.management_form }}
        {% for form in formset.forms %}
		<span class="formset-container">
            {% include 'lib/pattern/form.html' %}
		</span>
        {% endfor %}
    </div>
    {% endif %}
=======
    <label class="bold">Attachments</label>
    <div id="fine-uploader"></div>
>>>>>>> a17ba58a
    <input type="submit" class="blue button" />
</form>
{% endblock form-form %}

{% block scripts %}
    {% include 'lib/component/fine-uploader.html' %}
{% endblock scripts %}<|MERGE_RESOLUTION|>--- conflicted
+++ resolved
@@ -10,21 +10,8 @@
     <span>Attachments</span>
     {% csrf_token %}
     {% include 'lib/pattern/form.html' %}
-<<<<<<< HEAD
-    {% if formset %}
-    <div class="formset-forms">
-        {{ formset.management_form }}
-        {% for form in formset.forms %}
-		<span class="formset-container">
-            {% include 'lib/pattern/form.html' %}
-		</span>
-        {% endfor %}
-    </div>
-    {% endif %}
-=======
     <label class="bold">Attachments</label>
     <div id="fine-uploader"></div>
->>>>>>> a17ba58a
     <input type="submit" class="blue button" />
 </form>
 {% endblock form-form %}
