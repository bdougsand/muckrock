--- conflicted
+++ resolved
@@ -4,59 +4,18 @@
 from django.contrib.auth.models import User
 from django.core.urlresolvers import reverse
 from django.db import models
-from django.db.models import F, Q, Avg, Sum, Count
+from django.db.models import Count, Q
 from django.template.defaultfilters import slugify
 
 from easy_thumbnails.fields import ThumbnailerImageField
 from random import choice
 from taggit.managers import TaggableManager
 
+from muckrock.accounts.models import Profile
 from muckrock.business_days.models import Holiday, HolidayCalendar, Calendar
+from muckrock.foia.mixins import RequestHelper
 from muckrock.foia.models import FOIARequest, END_STATUS
 from muckrock.tags.models import TaggedItemBase
-
-# pylint: disable=bad-continuation
-
-class RequestHelper(object):
-    """Helper methods for classes that have a get_requests() method"""
-    def average_response_time(self):
-        """Get the average response time from a submitted to completed request"""
-        requests = self.get_requests()
-        avg = (requests.aggregate(avg=Avg(F('date_done') - F('date_submitted')))['avg'])
-        return int(avg) if avg else 0
-
-    def average_fee(self):
-        """Get the average fees required on requests that have a price."""
-        requests = self.get_requests()
-        avg = requests.filter(price__gt=0).aggregate(price=Avg('price'))['price']
-        return avg if avg else 0
-
-    def fee_rate(self):
-        """Get the percentage of requests that have a fee."""
-        requests = self.get_requests()
-        filed = float(requests.get_submitted().count())
-        fee = float(requests.get_submitted().filter(price__gt=0).count())
-        rate = 0
-        if filed > 0:
-            rate = fee/filed * 100
-        return rate
-
-    def success_rate(self):
-        """Get the percentage of requests that are successful."""
-        requests = self.get_requests()
-        filed = float(requests.get_submitted().count())
-        completed = float(requests.get_done().count())
-        rate = 0
-        if filed > 0:
-            rate = completed/filed * 100
-        return rate
-
-    def total_pages(self):
-        """Total pages released"""
-        requests = self.get_requests()
-        pages = requests.aggregate(Sum('files__pages'))['files__pages__sum']
-        return pages if pages else 0
-
 
 class Jurisdiction(models.Model, RequestHelper):
     """A jursidiction that you may file FOIA requests in"""
@@ -205,7 +164,6 @@
 
     def get_proxy(self):
         """Get a random proxy user for this jurisdiction"""
-        from muckrock.accounts.models import Profile
         try:
             proxy = choice(Profile.objects.filter(
                 acct_type='proxy', state=self.legal()))
@@ -242,9 +200,6 @@
     class Meta:
         # pylint: disable=too-few-public-methods
         ordering = ['name']
-<<<<<<< HEAD
-        unique_together = ('slug', 'parent')
-=======
         unique_together = ('slug', 'parent')
 
 
@@ -395,5 +350,4 @@
         """Evaluate the FOIARequest communications to judge whether the appeal is finished."""
         foia = self.communication.foia
         subsequent_comms = foia.communications.filter(date__gt=self.communication.date)
-        return subsequent_comms.filter(status__in=END_STATUS).exists()
->>>>>>> 74a49013
+        return subsequent_comms.filter(status__in=END_STATUS).exists()