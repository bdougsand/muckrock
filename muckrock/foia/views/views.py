"""
Views for the FOIA application
"""

from django.conf import settings
from django.contrib import messages
from django.contrib.auth.models import User
from django.contrib.auth.decorators import login_required, user_passes_test
from django.core.exceptions import PermissionDenied
from django.core.urlresolvers import reverse
from django.db.models import Prefetch, Count
from django.http import HttpResponse, Http404
from django.shortcuts import render_to_response, get_object_or_404, redirect
from django.template.defaultfilters import slugify
from django.template import RequestContext
from django.views.generic import DetailView, TemplateView

from actstream.models import following
from datetime import datetime, timedelta
import json
import logging

from muckrock.accounts.models import Notification
from muckrock.agency.forms import AgencyForm
from muckrock.agency.models import Agency
from muckrock.crowdfund.forms import CrowdfundForm
from muckrock.foia.codes import CODES
from muckrock.foia.filters import (
    FOIARequestFilterSet,
    MyFOIARequestFilterSet,
    MyFOIAMultiRequestFilterSet,
    ProcessingFOIARequestFilterSet,
    AgencyFOIARequestFilterSet,
)
from muckrock.foia.forms import (
    FOIAEmbargoForm,
    FOIANoteForm,
    FOIAEstimatedCompletionDateForm,
    FOIAAccessForm,
    FOIAAgencyReplyForm,
    FOIAFileFormSet,
    )
from muckrock.foia.models import (
    FOIARequest,
    FOIACommunication,
    FOIAFile,
    FOIAMultiRequest,
    RawEmail,
    STATUS,
    END_STATUS,
    )
from muckrock.foia.views.composers import get_foia
from muckrock.foia.views.comms import (
        move_comm,
        delete_comm,
        save_foia_comm,
        resend_comm,
        change_comm_status,
        )
from muckrock.jurisdiction.models import Appeal
from muckrock.jurisdiction.forms import AppealForm
from muckrock.message.email import TemplateEmail
from muckrock.news.models import Article
from muckrock.project.forms import ProjectManagerForm
from muckrock.project.models import Project
from muckrock.qanda.models import Question
from muckrock.qanda.forms import QuestionForm
from muckrock.tags.models import Tag
from muckrock.task.models import Task, FlaggedTask, StatusChangeTask, ResponseTask
from muckrock.utils import new_action
from muckrock.views import class_view_decorator, MRFilterListView, MRSearchFilterListView

# pylint: disable=too-many-ancestors

logger = logging.getLogger(__name__)
STATUS_NODRAFT = [st for st in STATUS if st != ('started', 'Draft')]
AGENCY_STATUS = [
    ('processed', 'Further Response Coming'),
    ('fix', 'Fix Required'),
    ('payment', 'Payment Required'),
    ('rejected', 'Rejected'),
    ('no_docs', 'No Responsive Documents'),
    ('done', 'Completed'),
    ('partial', 'Partially Completed'),
    ]


class RequestExploreView(TemplateView):
    """Provides a top-level page for exploring interesting requests."""
    template_name = 'foia/explore.html'

    def get_context_data(self, **kwargs):
        """Adds interesting data to the context for rendering."""
        context = super(RequestExploreView, self).get_context_data(**kwargs)
        user = self.request.user
        visible_requests = FOIARequest.objects.get_viewable(user)
        context['top_agencies'] = (
            Agency.objects
            .get_approved()
            .annotate(foia_count=Count('foiarequest'))
            .order_by('-foia_count')
        )[:9]
        context['featured_requests'] = (
            visible_requests
            .filter(featured=True)
            .order_by('featured')
            .select_related_view()
        )
        context['recent_news'] = (
            Article.objects
            .get_published()
            .annotate(foia_count=Count('foias'))
            .exclude(foia_count__lt=2)
            .exclude(foia_count__gt=9)
            .prefetch_related(
                'authors',
                'foias',
                'foias__user',
                'foias__user__profile',
                'foias__agency',
                'foias__agency__jurisdiction',
                'foias__jurisdiction__parent__parent')
            .order_by('-pub_date')
        )[:3]
        context['featured_projects'] = (
            Project.objects
            .get_visible(user)
            .filter(featured=True)
            .prefetch_related(
                'requests',
                'requests__user',
                'requests__user__profile',
                'requests__agency',
                'requests__agency__jurisdiction',
                'requests__jurisdiction__parent__parent')
        )
        context['recently_completed'] = (
            visible_requests
            .get_done()
            .order_by('-date_done', 'pk')
            .select_related_view()
            .get_public_file_count(limit=5))
        context['recently_rejected'] = (
            visible_requests
            .filter(status__in=['rejected', 'no_docs'])
            .order_by('-date_updated', 'pk')
            .select_related_view()
            .get_public_file_count(limit=5))
        return context

class RequestList(MRSearchFilterListView):
    """Base list view for other list views to inherit from"""
    model = FOIARequest
    filter_class = FOIARequestFilterSet
    title = 'All Requests'
    template_name = 'foia/list.html'
    default_sort = 'date_updated'
    default_order = 'desc'

    def get_queryset(self):
        """Limits requests to those visible by current user"""
        objects = super(RequestList, self).get_queryset()
        objects = objects.select_related_view()
        return objects.get_viewable(self.request.user)


@class_view_decorator(login_required)
class MyRequestList(RequestList):
    """View requests owned by current user"""
    filter_class = MyFOIARequestFilterSet
    title = 'Your Requests'
    template_name = 'foia/my_list.html'

    def get_queryset(self):
        """Limit to just requests owned by the current user."""
        queryset = super(MyRequestList, self).get_queryset()
        return queryset.filter(user=self.request.user)


@class_view_decorator(user_passes_test(lambda u: u.profile.acct_type == 'agency'))
class AgencyRequestList(RequestList):
    """View requests owned by current agency"""
    filter_class = AgencyFOIARequestFilterSet
    title = "Your Agency's Requests"
    template_name = 'foia/agency_list.html'

    def get_queryset(self):
        """Requests owned by the current agency that they can respond to."""
        queryset = super(AgencyRequestList, self).get_queryset()
        return queryset.filter(
                agency=self.request.user.profile.agency,
                status__in=('ack', 'processed'),
                )


@class_view_decorator(login_required)
class MyMultiRequestList(MRFilterListView):
    """View requests owned by current user"""
    model = FOIAMultiRequest
    filter_class = MyFOIAMultiRequestFilterSet
    title = 'Multirequests'
    template_name = 'foia/multirequest_list.html'

    def dispatch(self, *args, **kwargs):
        """Basic users cannot access this view"""
        if self.request.user.is_authenticated and not self.request.user.profile.is_advanced():
            err_msg = (
                'Multirequests are a pro feature. '
                '<a href="%(settings_url)s">Upgrade today!</a>' % {
                    'settings_url': reverse('accounts')
                }
            )
            messages.error(self.request, err_msg)
            return redirect('foia-mylist')
        return super(MyMultiRequestList, self).dispatch(*args, **kwargs)

    def get_queryset(self):
        """Limit to just requests owned by the current user."""
        queryset = super(MyMultiRequestList, self).get_queryset()
        return queryset.filter(user=self.request.user)


@class_view_decorator(login_required)
class FollowingRequestList(RequestList):
    """List of all FOIA requests the user is following"""
    title = 'Requests You Follow'

    def get_queryset(self):
        """Limits FOIAs to those followed by the current user"""
        queryset = super(FollowingRequestList, self).get_queryset()
        followed = [f.pk for f in following(self.request.user, FOIARequest)
                if f is not None]
        return queryset.filter(pk__in=followed)


class ProcessingRequestList(RequestList):
    """List all of the currently processing FOIA requests."""
    title = 'Processing Requests'
    filter_class = ProcessingFOIARequestFilterSet
    template_name = 'foia/processing_list.html'
    default_sort = 'date_processing'
    default_order = 'asc'

    def dispatch(self, *args, **kwargs):
        """Only staff can see the list of processing requests."""
        if not self.request.user.is_staff:
            raise Http404()
        return super(ProcessingRequestList, self).dispatch(*args, **kwargs)

    def get_queryset(self):
        """Apply select and prefetch related"""
        objects = super(ProcessingRequestList, self).get_queryset()
        return objects.prefetch_related('communications').filter(status='submitted')


class FormError(Exception):
    """If a form fails validation"""


# pylint: disable=no-self-use
class Detail(DetailView):
    """Details of a single FOIA request as well
    as handling post actions for the request"""

    model = FOIARequest
    context_object_name = 'foia'

    def __init__(self, *args, **kwargs):
        self._obj = None
        self.agency_reply_form = FOIAAgencyReplyForm()
        self.agency_reply_formset = FOIAFileFormSet(
                queryset=FOIAFile.objects.none())
        super(Detail, self).__init__(*args, **kwargs)

    def dispatch(self, request, *args, **kwargs):
        """If request is a draft, then redirect to drafting interface"""
        if request.POST:
            try:
                return self.post(request)
            except FormError:
                # if their is a form error, continue onto the GET path
                # and show the invalid form with errors displayed
                return self.get(request, *args, **kwargs)
        foia = self.get_object()
        if foia.status == 'started':
            return redirect(
                'foia-draft',
                jurisdiction=foia.jurisdiction.slug,
                jidx=foia.jurisdiction.id,
                slug=foia.slug,
                idx=foia.id
            )
        else:
            return super(Detail, self).dispatch(request, *args, **kwargs)

    def get_object(self, queryset=None):
        """Get the FOIA Request"""
        # pylint: disable=unused-argument
        # pylint: disable=unsubscriptable-object
        # this is called twice in dispatch, so cache to not actually run twice
        if self._obj:
            return self._obj

        foia = get_foia(
            self.kwargs['jurisdiction'],
            self.kwargs['jidx'],
            self.kwargs['slug'],
            self.kwargs['idx'],
            select_related=(
                'agency',
                'agency__jurisdiction',
                'crowdfund',
                'jurisdiction',
                'jurisdiction__parent',
                'jurisdiction__parent__parent',
                'user',
                'user__profile',
                ),
            prefetch_related=(
                'communications',
                'communications__files',
                Prefetch('communications__rawemail', RawEmail.objects.defer('raw_email')),
                ),
        )
        valid_access_key = self.request.GET.get('key') == foia.access_key
        has_perm = foia.has_perm(self.request.user, 'view')
        if not has_perm and not valid_access_key:
            raise Http404()
        self._obj = foia
        return foia

    def get_context_data(self, **kwargs):
        """Add extra context data"""
        context = super(Detail, self).get_context_data(**kwargs)
        foia = context['foia']
        user = self.request.user
        user_can_edit = foia.has_perm(self.request.user, 'change')
        user_can_embargo = foia.has_perm(self.request.user, 'embargo')
        is_past_due = foia.date_due < datetime.now().date() if foia.date_due else False
        include_draft = user.is_staff or foia.status == 'started'
        context['all_tags'] = Tag.objects.all()
        context['past_due'] = is_past_due
        context['user_can_edit'] = user_can_edit
        context['user_can_pay'] = user_can_edit and foia.is_payable()
        context['embargo'] = {
            'show': user_can_embargo or foia.embargo,
            'edit': user_can_embargo,
            'add': user_can_embargo,
            'remove': user_can_edit and foia.embargo,
        }
        context['embargo_form'] = FOIAEmbargoForm(initial={
            'permanent_embargo': foia.permanent_embargo,
            'date_embargo': foia.date_embargo
        })
        context['note_form'] = FOIANoteForm()
        context['access_form'] = FOIAAccessForm()
        context['question_form'] = QuestionForm(user=user, initial={'foia': foia})
        context['crowdfund_form'] = CrowdfundForm(initial={
            'name': u'Crowdfund Request: %s' % unicode(foia),
            'description': 'Help cover the request fees needed to free these docs!',
            'payment_required': foia.get_stripe_amount(),
            'date_due': datetime.now() + timedelta(30),
            'foia': foia
        })
        context['embargo_needs_date'] = foia.status in END_STATUS
        context['user_actions'] = foia.user_actions(user)
        context['contextual_request_actions'] = \
                foia.contextual_request_actions(user, user_can_edit)
        context['status_choices'] = STATUS if include_draft else STATUS_NODRAFT
        context['show_estimated_date'] = foia.status not in ['submitted', 'ack', 'done', 'rejected']
        context['change_estimated_date'] = FOIAEstimatedCompletionDateForm(instance=foia)

        all_tasks = Task.objects.filter_by_foia(foia, user)
        open_tasks = [task for task in all_tasks if not task.resolved]
        context['task_count'] = len(all_tasks)
        context['open_task_count'] = len(open_tasks)
        context['open_tasks'] = open_tasks
        context['stripe_pk'] = settings.STRIPE_PUB_KEY
        context['sidebar_admin_url'] = reverse('admin:foia_foiarequest_change', args=(foia.pk,))
        context['is_thankable'] = self.request.user.has_perm(
                'foia.thank_foiarequest', foia)
        context['files'] = foia.files.all()[:50]
<<<<<<< HEAD
        context['agency_status_choices'] = AGENCY_STATUS
        context['agency_reply_form'] = self.agency_reply_form
        context['agency_reply_formset'] = self.agency_reply_formset
=======
        if self.request.user.is_authenticated():
            context['foia_cache_timeout'] = 0
        else:
            context['foia_cache_timeout'] = settings.DEFAULT_CACHE_TIMEOUT
>>>>>>> 655cc3a8
        if foia.sidebar_html:
            messages.info(self.request, foia.sidebar_html)
        return context

    def get(self, request, *args, **kwargs):
        """Mark any unread notifications for this object as read."""
        user = request.user
        if user.is_authenticated():
            foia = self.get_object()
            notifications = Notification.objects.for_user(user).for_object(foia).get_unread()
            for notification in notifications:
                notification.mark_read()
        return super(Detail, self).get(request, *args, **kwargs)

    def post(self, request):
        """Handle form submissions"""
        foia = self.get_object()
        actions = {
            'status': self._status,
            'tags': self._tags,
            'projects': self._projects,
            'follow_up': self._follow_up,
            'thanks': self._thank,
            'question': self._question,
            'add_note': self._add_note,
            'flag': self._flag,
            'contact_user': self._contact_user,
            'appeal': self._appeal,
            'date_estimate': self._update_estimate,
            'status_comm': change_comm_status,
            'move_comm': move_comm,
            'delete_comm': delete_comm,
            'resend_comm': resend_comm,
            'generate_key': self._generate_key,
            'grant_access': self._grant_access,
            'revoke_access': self._revoke_access,
            'demote': self._demote_editor,
            'promote': self._promote_viewer,
            'update_new_agency': self._update_new_agency,
            'agency_reply': self._agency_reply,
        }
        try:
            return actions[request.POST['action']](request, foia)
        except KeyError: # if submitting form from web page improperly
            return redirect(foia)

    def _tags(self, request, foia):
        """Handle updating tags"""
        # pylint: disable=no-self-use
        if foia.has_perm(request.user, 'change'):
            foia.update_tags(request.POST.get('tags'))
        return redirect(foia)

    def _projects(self, request, foia):
        """Handle updating projects"""
        form = ProjectManagerForm(request.POST)
        has_perm = foia.has_perm(request.user, 'change')
        if has_perm and form.is_valid():
            projects = form.cleaned_data['projects']
            foia.projects = projects
        return redirect(foia)

    def _status(self, request, foia):
        """Handle updating status"""
        status = request.POST.get('status')
        old_status = foia.get_status_display()
        has_perm = foia.has_perm(request.user, 'change')
        user_editable = has_perm and status in [s for s, _ in STATUS_NODRAFT]
        staff_editable = request.user.is_staff and status in [s for s, _ in STATUS]
        if foia.status not in ['started', 'submitted'] and (user_editable or staff_editable):
            foia.status = status
            foia.save(comment='status updated')
            StatusChangeTask.objects.create(
                user=request.user,
                old_status=old_status,
                foia=foia,
            )
            response_tasks = ResponseTask.objects.filter(
                    resolved=False,
                    communication__foia=foia,
                    )
            for task in response_tasks:
                task.resolve(request.user)
        return redirect(foia)

    def _question(self, request, foia):
        """Handle asking a question"""
        text = request.POST.get('text')
        has_perm = foia.has_perm(request.user, 'change')
        if has_perm and text:
            title = 'Question about request: %s' % foia.title
            question = Question.objects.create(
                user=request.user,
                title=title,
                slug=slugify(title),
                foia=foia,
                question=text,
                date=datetime.now()
            )
            messages.success(request, 'Your question has been posted.')
            return redirect(question)
        return redirect(foia)

    def _add_note(self, request, foia):
        """Adds a note to the request"""
        note_form = FOIANoteForm(request.POST)
        has_perm = foia.has_perm(request.user, 'change')
        if has_perm and note_form.is_valid():
            foia_note = note_form.save(commit=False)
            foia_note.foia = foia
            foia_note.author = request.user
            foia_note.datetime = datetime.now()
            foia_note.save()
            logging.info('%s added %s to %s', foia_note.author, foia_note, foia_note.foia)
            messages.success(request, 'Your note is attached to the request.')
        return redirect(foia)

    def _flag(self, request, foia):
        """Allow a user to notify us of a problem with the request"""
        text = request.POST.get('text')
        has_perm = foia.has_perm(request.user, 'flag')
        if has_perm and text:
            FlaggedTask.objects.create(
                user=request.user,
                text=text,
                foia=foia)
            messages.success(request, 'Problem succesfully reported')
            new_action(request.user, 'flagged', target=foia)
        return redirect(foia)

    def _contact_user(self, request, foia):
        """Allow an admin to message the foia's owner"""
        text = request.POST.get('text')
        if request.user.is_staff and text:
            context = {
                    'text': text,
                    'foia_url': foia.user.profile.wrap_url(foia.get_absolute_url()),
                    'foia_title': foia.title,
                    }
            email = TemplateEmail(
                user=foia.user,
                extra_context=context,
                text_template='message/notification/contact_user.txt',
                html_template='message/notification/contact_user.html',
                subject='Message from MuckRock',
                )
            email.send(fail_silently=False)
            messages.success(request, 'Email sent to %s' % foia.user.email)
        return redirect(foia)

    def _follow_up(self, request, foia):
        """Handle submitting follow ups"""
        success_msg = 'Your follow up has been sent.'
        has_perm = foia.has_perm(request.user, 'followup')
        comm_sent = self._new_comm(request, foia, has_perm, success_msg)
        if comm_sent:
            new_action(request.user, 'followed up on', target=foia)
        return redirect(foia)

    def _thank(self, request, foia):
        """Handle submitting a thank you follow up"""
        success_msg = 'Your thank you has been sent.'
        has_perm = foia.has_perm(request.user, 'thank')
        comm_sent = self._new_comm(
                request, foia, has_perm, success_msg, thanks=True)
        if comm_sent:
            new_action(request.user, verb='thanked', target=foia.agency)
        return redirect(foia)

    def _appeal(self, request, foia):
        """Handle submitting an appeal, then create an Appeal from the returned communication."""
        form = AppealForm(request.POST)
        has_perm = foia.has_perm(request.user, 'appeal')
        if not has_perm:
            messages.error(request, 'You do not have permission to submit an appeal.')
            return redirect(foia)
        if not form.is_valid():
            messages.error(request, 'You did not submit an appeal.')
            return redirect(foia)
        communication = foia.appeal(form.cleaned_data['text'])
        base_language = form.cleaned_data['base_language']
        appeal = Appeal.objects.create(communication=communication)
        appeal.base_language.set(base_language)
        new_action(request.user, 'appealed', target=foia)
        messages.success(request, 'Your appeal has been sent.')
        return redirect(foia)

    def _new_comm(self, request, foia, test, success_msg, appeal=False, thanks=False):
        """Helper function for sending a new comm"""
        # pylint: disable=too-many-arguments
        text = request.POST.get('text')
        comm_sent = False
        if text and test:
            save_foia_comm(foia, foia.user.get_full_name(), text, appeal=appeal, thanks=thanks)
            messages.success(request, success_msg)
            comm_sent = True
        return comm_sent

    def _update_estimate(self, request, foia):
        """Change the estimated completion date"""
        form = FOIAEstimatedCompletionDateForm(request.POST, instance=foia)
        if foia.has_perm(request.user, 'change'):
            if form.is_valid():
                form.save()
                messages.success(request, 'Successfully changed the estimated completion date.')
            else:
                messages.error(request, 'Invalid date provided.')
        else:
            messages.error(request, 'You cannot do that, stop it.')
        return redirect(foia)

    def _update_new_agency(self, request, foia):
        """Update the new agency"""
        form = AgencyForm(request.POST, instance=foia.agency)
        if foia.has_perm(request.user, 'change'):
            if form.is_valid():
                form.save()
                messages.success(request, 'Agency info saved. Thanks for your help!')
            else:
                messages.success(request, 'The data was invalid! Try again.')
        else:
            messages.error(request, 'You cannot do that, stop it.')
        return redirect(foia)

    def _generate_key(self, request, foia):
        """Generate and return an access key, with support for AJAX."""
        if not foia.has_perm(request.user, 'change'):
            if request.is_ajax():
                return PermissionDenied
            else:
                return redirect(foia)
        else:
            key = foia.generate_access_key()
            if request.is_ajax():
                return HttpResponse(json.dumps({'key': key}), 'application/json')
            else:
                messages.success(request, 'New private link created.')
                return redirect(foia)

    def _grant_access(self, request, foia):
        """Grant editor access to the specified users."""
        form = FOIAAccessForm(request.POST)
        has_perm = foia.has_perm(request.user, 'change')
        if not has_perm or not form.is_valid():
            return redirect(foia)
        access = form.cleaned_data['access']
        users = form.cleaned_data['users']
        if access == 'edit' and users:
            for user in users:
                foia.add_editor(user)
        if access == 'view' and users:
            for user in users:
                foia.add_viewer(user)
        if len(users) > 1:
            success_msg = '%d people can now %s this request.' % (len(users), access)
        else:
            success_msg = '%s can now %s this request.' % (users[0].first_name, access)
        messages.success(request, success_msg)
        return redirect(foia)

    def _revoke_access(self, request, foia):
        """Revoke access from a user."""
        user_pk = request.POST.get('user')
        user = User.objects.get(pk=user_pk)
        has_perm = foia.has_perm(request.user, 'change')
        if has_perm and user:
            if foia.has_editor(user):
                foia.remove_editor(user)
            elif foia.has_viewer(user):
                foia.remove_viewer(user)
            messages.success(request, '%s no longer has access to this request.' % user.first_name)
        return redirect(foia)

    def _demote_editor(self, request, foia):
        """Demote user from editor access to viewer access"""
        user_pk = request.POST.get('user')
        user = User.objects.get(pk=user_pk)
        has_perm = foia.has_perm(request.user, 'change')
        if has_perm and user:
            foia.demote_editor(user)
            messages.success(request, '%s can now only view this request.' % user.first_name)
        return redirect(foia)

    def _promote_viewer(self, request, foia):
        """Promote user from viewer access to editor access"""
        user_pk = request.POST.get('user')
        user = User.objects.get(pk=user_pk)
        has_perm = foia.has_perm(request.user, 'change')
        if has_perm and user:
            foia.promote_viewer(user)
            messages.success(request, '%s can now edit this request.' % user.first_name)
        return redirect(foia)

    def _agency_reply(self, request, foia):
        """Agency reply directly through the site"""
        form = FOIAAgencyReplyForm(request.POST)
        formset = FOIAFileFormSet(request.POST, request.FILES)
        if form.is_valid() and formset.is_valid():
            comm = FOIACommunication.objects.create(
                    foia=foia,
                    from_who=request.user.profile.agency.name,
                    to_who=foia.user.get_full_name(),
                    response=True,
                    date=datetime.now(),
                    full_html=False,
                    delivered='web',
                    communication=form.cleaned_data['reply'],
                    status=form.cleaned_data['status'],
                    )
            foia.date_estimate = form.cleaned_data['date_estimate']
            foia.tracking_id = form.cleaned_data['tracking_id']
            foia.status = form.cleaned_data['status']
            if foia.status == 'payment':
                foia.price = form.cleaned_data['price']
            foia.save()
            comm.process_attachments(request.FILES)
            if foia.agency:
                foia.agency.unmark_stale()
            comm.create_agency_notifications()
            FlaggedTask.objects.create(
                    user=self.request.user,
                    foia=foia,
                    text='An agency used its login to update this request',
                    )
            messages.success(request, 'Reply succesfully posted')
        else:
            self.agency_reply_form = form
            self.agency_reply_formset = formset
            raise FormError

        return redirect(foia)

def redirect_old(request, jurisdiction, slug, idx, action):
    """Redirect old urls to new urls"""
    # pylint: disable=unused-variable
    # pylint: disable=unused-argument

    # some jurisdiction slugs changed, just ignore the jurisdiction slug passed in
    foia = get_object_or_404(FOIARequest, pk=idx)
    jurisdiction = foia.jurisdiction.slug
    jidx = foia.jurisdiction.pk

    if action == 'view':
        return redirect('/foi/%(jurisdiction)s-%(jidx)s/%(slug)s-%(idx)s/' % locals())

    if action == 'admin-fix':
        action = 'admin_fix'

    return redirect('/foi/%(jurisdiction)s-%(jidx)s/%(slug)s-%(idx)s/%(action)s/' % locals())


def acronyms(request):
    """A page with all the acronyms explained"""
    status_dict = dict(STATUS)
    codes = [(acro, name, status_dict.get(status, ''), desc)
             for acro, (name, status, desc) in CODES.iteritems()]
    codes.sort()
    return render_to_response(
        'staff/acronyms.html',
        {'codes': codes},
        context_instance=RequestContext(request)
    )<|MERGE_RESOLUTION|>--- conflicted
+++ resolved
@@ -380,16 +380,13 @@
         context['is_thankable'] = self.request.user.has_perm(
                 'foia.thank_foiarequest', foia)
         context['files'] = foia.files.all()[:50]
-<<<<<<< HEAD
         context['agency_status_choices'] = AGENCY_STATUS
         context['agency_reply_form'] = self.agency_reply_form
         context['agency_reply_formset'] = self.agency_reply_formset
-=======
         if self.request.user.is_authenticated():
             context['foia_cache_timeout'] = 0
         else:
             context['foia_cache_timeout'] = settings.DEFAULT_CACHE_TIMEOUT
->>>>>>> 655cc3a8
         if foia.sidebar_html:
             messages.info(self.request, foia.sidebar_html)
         return context
