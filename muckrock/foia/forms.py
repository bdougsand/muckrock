--- conflicted
+++ resolved
@@ -13,8 +13,6 @@
 from muckrock.foia.models import FOIARequest, FOIAMultiRequest, FOIAFile, FOIANote, STATUS
 from muckrock.jurisdiction.models import Jurisdiction
 
-<<<<<<< HEAD
-=======
 AGENCY_STATUS = [
     ('processed', 'Further Response Coming'),
     ('fix', 'Fix Required'),
@@ -25,7 +23,6 @@
     ('partial', 'Partially Completed'),
     ]
 
->>>>>>> adc3fdd2
 
 class RequestForm(forms.Form):
     """This form creates new, single MuckRock requests"""
@@ -246,11 +243,8 @@
         model = FOIAFile
         fields = ['ffile']
 
-<<<<<<< HEAD
-=======
 
 FOIAFileFormSet = forms.models.modelformset_factory(FOIAFile, form=FOIAFileForm)
->>>>>>> adc3fdd2
 
 
 class FOIANoteForm(forms.ModelForm):
