# -*- coding: utf-8 -*-
"""
Models for the FOIA application
"""

from django.conf import settings
from django.contrib.auth.models import User, AnonymousUser
from django.core.mail import EmailMultiAlternatives
from django.core.urlresolvers import reverse
from django.db import models, connection
from django.db.models import Q, Sum, Count
from django.template.defaultfilters import escape, linebreaks, slugify
from django.template.loader import render_to_string

from actstream.models import followers
from datetime import datetime, date, timedelta
from hashlib import md5
import logging
from reversion import revisions as reversion
from taggit.managers import TaggableManager
from unidecode import unidecode

from muckrock.accounts.models import Notification
from muckrock.tags.models import Tag, TaggedItemBase, parse_tags
from muckrock import task
from muckrock import utils

logger = logging.getLogger(__name__)

class FOIARequestQuerySet(models.QuerySet):
    """Object manager for FOIA requests"""
    # pylint: disable=too-many-public-methods

    def get_submitted(self):
        """Get all submitted FOIA requests"""
        return self.exclude(status='started')

    def get_done(self):
        """Get all FOIA requests with responses"""
        return self.filter(status__in=['partial', 'done']).exclude(date_done=None)

    def get_editable(self):
        """Get all editable FOIA requests"""
        return self.filter(status='started')

    def get_viewable(self, user):
        """Get all viewable FOIA requests for given user"""

        if user.is_staff:
            return self.all()

        # Requests are visible if you own them, have view or edit permissions,
        # or if they are not drafts and not embargoed
        if user.is_authenticated() and user.profile.acct_type == 'agency':
            return self.filter(
                    Q(user=user) |
                    Q(edit_collaborators=user) |
                    Q(read_collaborators=user) |
                    Q(agency__in=user.agencies.all()) |
                    (~Q(status='started') & ~Q(embargo=True)))
        elif user.is_authenticated():
            return self.filter(
                    Q(user=user) |
                    Q(edit_collaborators=user) |
                    Q(read_collaborators=user) |
                    (~Q(status='started') & ~Q(embargo=True)))
        else:
            # anonymous user, filter out drafts and embargoes
            return (self.exclude(status='started')
                        .exclude(embargo=True))

    def get_public(self):
        """Get all publically viewable FOIA requests"""
        return self.get_viewable(AnonymousUser())

    def get_overdue(self):
        """Get all overdue FOIA requests"""
        return self.filter(status__in=['ack', 'processed'], date_due__lt=date.today())

    def get_manual_followup(self):
        """Get old requests which require us to follow up on with the agency"""

        return [
            f for f in self.get_overdue()
            if f.communications.all().reverse()[0].date + timedelta(15) < datetime.now()
        ]

    def get_followup(self):
        """Get requests that need follow up emails sent"""
        return self.filter(status__in=['ack', 'processed'],
                           date_followup__lte=date.today(),
                           disable_autofollowups=False)

    def get_open(self):
        """Get requests which we are awaiting a response from"""
        return self.filter(status__in=['ack', 'processed', 'appealing'])

    def get_undated(self):
        """Get requests which have an undated file"""
        return self.filter(~Q(files=None) & Q(files__date=None)).distinct()

    def organization(self, organization):
        """Get requests belonging to an organization's members."""
        return (self.select_related(
                        'agency',
                        'jurisdiction',
                        'jurisdiction__parent',
                        'jurisdiction__parent__parent')
                    .filter(user__profile__organization=organization)
                    .exclude(status='started')
                    .order_by('-date_submitted'))

    def select_related_view(self):
        """Select related models for viewing"""
        return self.select_related(
                'agency',
                'agency__jurisdiction',
                'jurisdiction',
                'jurisdiction__parent',
                'jurisdiction__parent__parent',
                'user',
                )

    def get_public_file_count(self, limit=None):
        """Annotate the public file count"""
        foia_qs = self
        count_qs = (self._clone()
                .values_list('id')
                .filter(files__access='public')
                .annotate(Count('files'))
                )
        if limit is not None:
            foia_qs = foia_qs[:limit]
            count_qs = count_qs[:limit]
        counts = dict(count_qs)
        foias = []
        for foia in foia_qs:
            foia.public_file_count = counts.get(foia.pk, 0)
            foias.append(foia)
        return foias


STATUS = (
    ('started', 'Draft'),
    ('submitted', 'Processing'),
    ('ack', 'Awaiting Acknowledgement'),
    ('processed', 'Awaiting Response'),
    ('appealing', 'Awaiting Appeal'),
    ('fix', 'Fix Required'),
    ('payment', 'Payment Required'),
    ('rejected', 'Rejected'),
    ('no_docs', 'No Responsive Documents'),
    ('done', 'Completed'),
    ('partial', 'Partially Completed'),
    ('abandoned', 'Withdrawn'),
)

END_STATUS = ['rejected', 'no_docs', 'done', 'partial', 'abandoned']

class Action():
    """A helper class to provide interfaces for request actions"""
    # pylint: disable=too-many-arguments
    def __init__(self, test=None, link=None, title=None, action=None, desc=None, class_name=None):
        self.test = test
        self.link = link
        self.title = title
        self.action = action
        self.desc = desc
        self.class_name = class_name

    def is_possible(self):
        """Is this action possible given the current context?"""
        return self.test


class FOIARequest(models.Model):
    """A Freedom of Information Act request"""
    # pylint: disable=too-many-public-methods
    # pylint: disable=too-many-instance-attributes

    user = models.ForeignKey(User)
    title = models.CharField(max_length=255, db_index=True)
    slug = models.SlugField(max_length=255)
    status = models.CharField(max_length=10, choices=STATUS, db_index=True)
    jurisdiction = models.ForeignKey('jurisdiction.Jurisdiction')
    agency = models.ForeignKey('agency.Agency', blank=True, null=True)
    date_submitted = models.DateField(blank=True, null=True, db_index=True)
    date_updated = models.DateField(blank=True, null=True, db_index=True)
    date_done = models.DateField(blank=True, null=True, verbose_name='Date response received')
    date_due = models.DateField(blank=True, null=True, db_index=True)
    days_until_due = models.IntegerField(blank=True, null=True)
    date_followup = models.DateField(blank=True, null=True)
    date_estimate = models.DateField(blank=True, null=True,
            verbose_name='Estimated Date Completed')
    date_processing = models.DateField(blank=True, null=True)
    embargo = models.BooleanField(default=False)
    permanent_embargo = models.BooleanField(default=False)
    date_embargo = models.DateField(blank=True, null=True)
    price = models.DecimalField(max_digits=14, decimal_places=2, default='0.00')
    requested_docs = models.TextField(blank=True)
    description = models.TextField(blank=True)
    featured = models.BooleanField(default=False)
    tracker = models.BooleanField(default=False)
    sidebar_html = models.TextField(blank=True)
    tracking_id = models.CharField(blank=True, max_length=255)
    mail_id = models.CharField(blank=True, max_length=255, editable=False)
    updated = models.BooleanField(default=False)
    # contact/cc_contacts are who is currently part of the conversation for this
    # request
    # ie where new communications for this request should be sent
    # (to for contact, cc for cc_contacts)
    contacts = models.ManyToManyField(
        'accounts.AgencyUser',
        related_name='+',
        )
    cc_contacts = models.ManyToManyField(
        'accounts.AgencyUser',
        related_name='+',
        )
    times_viewed = models.IntegerField(default=0)
    disable_autofollowups = models.BooleanField(default=False)
    missing_proxy = models.BooleanField(default=False,
            help_text='This request requires a proxy to file, but no such '
            'proxy was avilable upon draft creation.')
    parent = models.ForeignKey('self', blank=True, null=True, on_delete=models.SET_NULL)
    block_incoming = models.BooleanField(
        default=False,
        help_text=('Block emails incoming to this request from '
                   'automatically being posted on the site')
    )
    crowdfund = models.OneToOneField('crowdfund.Crowdfund',
            related_name='foia', blank=True, null=True)

    read_collaborators = models.ManyToManyField(
        User,
        related_name='read_access',
        blank=True,
    )
    edit_collaborators = models.ManyToManyField(
        User,
        related_name='edit_access',
        blank=True,
    )
    access_key = models.CharField(blank=True, max_length=255)

    objects = FOIARequestQuerySet.as_manager()
    tags = TaggableManager(through=TaggedItemBase, blank=True)

    foia_type = 'foia'

    def __unicode__(self):
        return self.title

    @models.permalink
    def get_absolute_url(self):
        """The url for this object"""
        return ('foia-detail', [], {
            'jurisdiction': self.jurisdiction.slug,
            'jidx': self.jurisdiction.pk,
            'slug': self.slug,
            'idx': self.pk
        })

    def save(self, *args, **kwargs):
        """Normalize fields before saving and set the embargo expiration if necessary"""
        self.slug = slugify(self.slug)
        self.title = self.title.strip()
        if self.embargo:
            if self.status in END_STATUS:
                default_date = date.today() + timedelta(30)
                existing_date = self.date_embargo
                self.date_embargo = default_date if not existing_date else existing_date
            else:
                self.date_embargo = None
        if self.status == 'submitted' and self.date_processing is None:
            self.date_processing = date.today()

        # add a reversion comment if possible
        if 'comment' in kwargs:
            comment = kwargs.pop('comment')
            if reversion.is_active():
                reversion.set_comment(comment)
        super(FOIARequest, self).save(*args, **kwargs)

    def is_editable(self):
        """Can this request be updated?"""
        return self.status == 'started'

<<<<<<< HEAD
=======
    def is_thankable(self):
        """Should we show a send thank you button for this request?"""
        has_thanks = self.communications.filter(thanks=True).exists()
        valid_status = self.status in [
            'done',
            'partial',
            'rejected',
            'abandoned',
            'no_docs',
        ]
        return not has_thanks and valid_status

    def is_appealable(self):
        """Can this request be appealed by the user?"""
        if self.status in ['processed', 'appealing']:
            # can appeal these only if they are over due
            if not self.date_due:
                return False
            return self.date_due < date.today()
        # otherwise it can be appealed as long as it has actually been sent to the agency
        return self.status not in ['started', 'submitted']

>>>>>>> 74a49013
    def has_crowdfund(self):
        """Does this request have crowdfunding enabled?"""
        return bool(self.crowdfund)

    def is_payable(self):
        """Can this request be payed for by the user?"""
        has_open_crowdfund = self.has_crowdfund() and not self.crowdfund.expired()
        has_payment_status = self.status == 'payment'
        return has_payment_status and not has_open_crowdfund

    def get_stripe_amount(self):
        """Output a Stripe Checkout formatted price"""
        return int(self.price*100)

    def is_public(self):
        """Is this document viewable to everyone"""
        return AnonymousUser().has_perm('foia.view_foiarequest', self)

    # Request Sharing and Permissions

    ## Creator

    def created_by(self, user):
        """Did this user create this request?"""
        return self.user == user

    ## Editors

    def has_editor(self, user):
        """Checks whether the given user is an editor."""
        user_is_editor = False
        if self.edit_collaborators.filter(pk=user.pk).exists():
            user_is_editor = True
        return user_is_editor

    def add_editor(self, user):
        """Grants the user permission to edit this request."""
        if not self.has_viewer(user) and not self.has_editor(user) and not self.created_by(user):
            self.edit_collaborators.add(user)
            self.save()
            logger.info('%s granted edit access to %s', user, self)
        return

    def remove_editor(self, user):
        """Revokes the user's permission to edit this request."""
        if self.has_editor(user):
            self.edit_collaborators.remove(user)
            self.save()
            logger.info('%s revoked edit access from %s', user, self)
        return

    def demote_editor(self, user):
        """Reduces the editor's access to that of a viewer."""
        self.remove_editor(user)
        self.add_viewer(user)
        return

    ## Viewers

    def has_viewer(self, user):
        """Checks whether the given user is a viewer."""
        user_is_viewer = False
        if self.read_collaborators.filter(pk=user.pk).exists():
            user_is_viewer = True
        return user_is_viewer

    def add_viewer(self, user):
        """Grants the user permission to view this request."""
        if not self.has_viewer(user) and not self.has_editor(user) and not self.created_by(user):
            self.read_collaborators.add(user)
            self.save()
            logger.info('%s granted view access to %s', user, self)
        return

    def remove_viewer(self, user):
        """Revokes the user's permission to view this request."""
        if self.has_viewer(user):
            self.read_collaborators.remove(user)
            logger.info('%s revoked view access from %s', user, self)
            self.save()
        return

    def promote_viewer(self, user):
        """Enhances the viewer's access to that of an editor."""
        self.remove_viewer(user)
        self.add_editor(user)
        return

    ## Access key

    def generate_access_key(self):
        """Generates a random key for accessing the request when it is private."""
        key = utils.generate_key(24)
        self.access_key = key
        self.save()
        logger.info('New access key generated for %s', self)
        return key

    def public_documents(self):
        """Get a list of public documents attached to this request"""
        return self.files.filter(access='public')

    def first_request(self):
        """Return the first request text"""
        try:
            return self.communications.all()[0].communication
        except IndexError:
            return ''

    def last_comm(self):
        """Return the last communication"""
        return self.communications.last()

    def last_response(self):
        """Return the most recent response"""
        return self.communications.filter(response=True).order_by('-date').first()

    def set_mail_id(self):
        """Set the mail id, which is the unique identifier for the auto mailer system"""
        # use raw sql here in order to avoid race conditions
        uid = int(md5(self.title.encode('utf8') +
                      datetime.now().isoformat()).hexdigest(), 16) % 10 ** 8
        mail_id = '%s-%08d' % (self.pk, uid)
        cursor = connection.cursor()
        cursor.execute("UPDATE foia_foiarequest "
                       "SET mail_id = CASE WHEN mail_id='' THEN %s ELSE mail_id END "
                       "WHERE id = %s", [mail_id, self.pk])
        # set object's mail id to what is in the database
        self.mail_id = FOIARequest.objects.get(pk=self.pk).mail_id

    def get_mail_id(self):
        """Get the mail id - generate it if it doesn't exist"""
        if not self.mail_id:
            self.set_mail_id()
        return self.mail_id

    def get_saved(self):
        """Get the old model that is saved in the db"""
        try:
            return FOIARequest.objects.get(pk=self.pk)
        except FOIARequest.DoesNotExist:
            return None

    def latest_response(self):
        """How many days since the last response"""
        response = self.last_response()
        if response:
            return (date.today() - response.date.date()).days

    def processing_length(self):
        """How many days since the request was set as processing"""
        days_since = 0
        if self.date_processing:
            days_since = (date.today() - self.date_processing).days
        return days_since

<<<<<<< HEAD
    def _notify(self):
        """Notify request's creator and followers about the update"""
        # notify creator
        self.user.profile.notify(self)
        # notify followers
        for user in actstream.models.followers(self):
            if user.has_perm('foia.view_foiarequest', self):
                user.profile.notify(self)

=======
>>>>>>> 74a49013
    def update(self, anchor=None):
        """Various actions whenever the request has been updated"""
        # pylint: disable=unused-argument
        # Do something with anchor
        self.updated = True
        self.save()
        self.update_dates()

    def notify(self, action):
        """
        Notify the owner of the request.
        Notify followers if the request is not under embargo.
        Mark any existing notifications with the same message as read,
        to avoid notifying users with duplicated information.
        """
        identical_notifications = (Notification.objects.for_object(self).get_unread()
            .filter(action__actor_object_id=action.actor_object_id, action__verb=action.verb))
        for notification in identical_notifications:
            notification.mark_read()
        utils.notify(self.user, action)
        if self.is_public():
            utils.notify(followers(self), action)

    def submit(self, appeal=False, snail=False, thanks=False):
<<<<<<< HEAD
        """Send out the latest communication for the request"""
        # update contacts
        if appeal:
            self.contacts.set(self.get_contacts('appeal', 'to'))
            self.cc_contacts.set(self.get_contacts('appeal', 'cc'))
        elif not self.contacts:
            self.contacts.set(self.get_contacts('primary', 'to'))
            self.cc_contacts.set(self.get_contacts('primary', 'cc'))

        contact_emails, _ = self.get_emails()
        has_email = bool(contact_emails)
=======
        """
        The request has been submitted.
        Notify admin and try to auto submit.
        There is functionally no difference between appeals and other submissions
        besides the receiving agency.
        The only difference between a thanks andother submissions is that we do
        not set the request status, unless the request requires a proxy.
        """
        from muckrock.task.models import FlaggedTask
        # can email appeal if the agency has an appeal agency which has an email address
        # and can accept emailed appeals
        can_email_appeal = appeal and self.agency and \
            self.agency.appeal_agency and self.agency.appeal_agency.email and \
            self.agency.appeal_agency.can_email_appeals
        # update email addresses for the request
        if can_email_appeal:
            self.email = self.agency.appeal_agency.get_email()
            self.other_emails = self.agency.appeal_agency.other_emails
        elif not self.email and self.agency:
            self.email = self.agency.get_email()
            self.other_emails = self.agency.other_emails
        # if agency isnt approved, do not email or snail mail
        # it will be handled after agency is approved
>>>>>>> 74a49013
        approved_agency = self.agency and self.agency.status == 'approved'
        comm = self.last_comm()
        can_email = not snail and approved_agency and has_email

        if can_email:
            if not thanks:
                if appeal:
                    self.status = 'appealing'
                elif self.has_ack():
                    self.status = 'processed'
                else:
                    self.status = 'ack'
            self._send_email()
            self.update_dates()
        elif self.missing_proxy:
            # flag for proxy re-submitting
            self.status = 'submitted'
            self.date_processing = date.today()
            self.create_proxy_flag()
        elif approved_agency:
            # snail mail it
            if not thanks:
                self.status = 'submitted'
                self.date_processing = date.today()
            notice = 'n' if self.communications.count() == 1 else 'u'
            notice = 'a' if appeal else notice
            comm.delivered = 'mail'
            comm.save()
            task.models.SnailMailTask.objects.create(
                    category=notice, communication=comm)
        elif not thanks:
            # there should never be a thanks to an unapproved agency
            # not an approved agency, all we do is mark as submitted
            self.status = 'submitted'
            self.date_processing = date.today()
        self.save()

    def create_proxy_flag(self):
        """Flag this request as requiring a proxy"""
        task.models.FlaggedTask.objects.create(
                foia=self,
                text='This request was filed for an agency requiring a '
                'proxy, but no proxy was available.  Please add a suitable '
                'proxy for the state and refile it with a note that the '
                'request is being filed by a state citizen. Make sure the '
                'new request is associated with the original user\'s '
                'account. To add someone as a proxy, change their user type '
                'to "Proxy" and make sure they properly have their state '
                'set on the backend.  This message should only appear when '
                'a suitable proxy does not exist.'
                )

    def get_contacts(self, type_, subtype):
        """Get the contacts for a new request by type"""
        # pylint: disable=redefined-variable-type
        try:
            if type_ == 'appeal':
                agency = self.agency.appeal_agency
            else:
                agency = self.agency
        except AttributeError:
            return []

        return agency.get_contacts(type_, subtype)

    def followup(self, show_all_comms=True):
        """Send a follow up email for this request"""

        if self.date_estimate and date.today() < self.date_estimate:
            estimate = 'future'
        elif self.date_estimate:
            estimate = 'past'
        else:
            estimate = 'none'

        text = render_to_string('text/foia/followup.txt',
                {'request': self, 'estimate': estimate})

        comm = self.create_out_communication(
                User.objects.get(username='MuckrockStaff'),
                text,
                autogenerated=True,
                )

        # XX
        # comm.send()
        contact_emails, _ = self.get_emails()
        if contact_emails:
            self._send_email(show_all_comms)
        else:
            self.status = 'submitted'
            self.date_processing = date.today()
            self.save()
            comm.delivered = 'mail'
            comm.save()
            task.models.SnailMailTask.objects.create(category='f', communication=comm)

        # Do not self.update() here for now to avoid excessive emails
        self.update_dates()

    def appeal(self, appeal_message):
        """Send a followup to the agency or its appeal agency."""
        from muckrock.foia.models.communication import FOIACommunication
        communication = FOIACommunication.objects.create(
            foia=self,
            from_who=self.user.get_full_name(),
            to_who=self.get_to_who(),
            date=datetime.now(),
            communication=appeal_message,
            response=False,
            full_html=False,
            autogenerated=False
        )
        self.submit(appeal=True)
        return communication

    def pay(self, user, amount):
        """
        Users can make payments for request fees.
        Upon payment, we create a snail mail task and we set the request to a processing status.
        Payments are always snail mail, because we need to mail the check to the agency.
        Since collaborators may make payments, we do not assume the user is the request creator.
        Returns the communication that was generated.
        """
        from muckrock.task.models import SnailMailTask
        # XX move some of this into comm.send
        # We mark the request as processing
        self.status = 'submitted'
        self.date_processing = date.today()
        self.save()
        # We create the payment communication and a snail mail task for it.
        payable_to = self.agency.payable_to if self.agency else None
        text = render_to_string('message/communication/payment.txt', {
            'amount': amount,
            'payable_to': payable_to,
            })
        comm = self.create_out_communication(
                user,
                text,
                delivered='mail', # XX move into comm.send?
                )
        # XX comm.send?
        SnailMailTask.objects.create(
            communication=comm,
            category='p',
            user=user,
            amount=amount
        )
        # We perform some logging and activity generation
        logger.info('%s has paid %0.2f for request %s', user.username, amount, self.title)
        utils.new_action(user, 'paid fees', target=self)
        # We return the communication we generated, in case the caller wants to do anything with it
        return comm

    def get_emails(self):
        """Get emails to send to"""
        emails = [c.get_email() for c in self.contacts.all() if c.get_email()]
        cc_emails = [c.get_email() for c in self.cc_contacts.all() if c.get_email()]
        if not all(e.endswith('faxaway.com') for e in emails + cc_emails):
            emails = [e for e in emails if not e.endswith('faxaway.com')]
            cc_emails = [e for e in cc_emails if not e.endswith('faxaway.com')]

        return (emails, cc_emails)

    def _send_email(self, show_all_comms=True):
        """Send an email of the request to its email address"""
        # self.contact should be set before calling this method
        from muckrock.foia.tasks import send_fax

        contact_emails, cc_emails = self.get_emails()
        if contact_emails and contact_emails[0].endswith('faxaway.com'):
            from_addr = 'fax'
        else:
            from_addr = self.get_mail_id()
        law_name = self.jurisdiction.get_law_name()
        if self.tracking_id:
            subject = 'RE: %s Request #%s' % (law_name, self.tracking_id)
        elif self.communications.count() > 1:
            subject = 'RE: %s Request: %s' % (law_name, self.title)
        else:
            subject = '%s Request: %s' % (law_name, self.title)

        # get last comm to set delivered and raw_email
        comm = self.communications.reverse()[0]

        if from_addr == 'fax':
            subject = 'MR#%s-%s - %s' % (self.pk, comm.pk, subject)
        # max database size
        subject = subject[:255]

        from_email = '%s@%s' % (from_addr, settings.MAILGUN_SERVER_NAME)
        # pylint:disable=attribute-defined-outside-init
        self.reverse_communications = self.communications.reverse()
        body = render_to_string(
            'text/foia/request_email.txt',
            {'request': self, 'show_all_comms': show_all_comms}
        )
        body = unidecode(body) if from_addr == 'fax' else body
        msg = EmailMultiAlternatives(
            subject=subject,
            body=body,
            from_email=from_email,
            to=contact_emails,
            cc=cc_emails,
            bcc=['diagnostics@muckrock.com'],
            headers={
<<<<<<< HEAD
                'X-Mailgun-Variables': '{"comm_id": %s}' % comm.pk
=======
                'Cc': ','.join(cc_addrs),
                'X-Mailgun-Variables': {'comm_id': comm.pk}
>>>>>>> 74a49013
            }
        )
        if from_addr != 'fax':
            msg.attach_alternative(linebreaks(escape(body)), 'text/html')
        # atach all files from the latest communication
        for file_ in self.communications.reverse()[0].files.all():
            msg.attach(file_.name(), file_.ffile.read())
        if from_addr == 'fax':
            send_fax.apply_async(args=[msg])
        else:
            msg.send(fail_silently=False)

        # update communication
        comm.set_raw_email(msg.message())
        comm.delivered = 'fax' if from_addr == 'fax' else 'email'
        comm.subject = subject
        comm.save()

        # unblock incoming messages if we send one out
        self.block_incoming = False
        self.save()

    def update_dates(self):
        """Set the due date, follow up date and days until due attributes"""
        cal = self.jurisdiction.get_calendar()
        # first submit
        if not self.date_submitted:
            self.date_submitted = date.today()
            days = self.jurisdiction.get_days()
            if days:
                self.date_due = cal.business_days_from(date.today(), days)
        # updated from mailgun without setting status or submitted
        if self.status in ['ack', 'processed']:
            # unpause the count down
            if self.days_until_due is not None:
                self.date_due = cal.business_days_from(date.today(), self.days_until_due)
                self.days_until_due = None
            self._update_followup_date()
        # if we are no longer waiting on the agency, do not follow up
        if self.status not in ['ack', 'processed'] and self.date_followup:
            self.date_followup = None
        # if we need to respond, pause the count down until we do
        if self.status in ['fix', 'payment'] and self.date_due:
            last_datetime = self.last_comm().date
            if not last_datetime:
                last_datetime = datetime.now()
            self.days_until_due = cal.business_days_between(last_datetime.date(), self.date_due)
            self.date_due = None
        self.save()

    def _update_followup_date(self):
        """Update the follow up date"""
        try:
            new_date = self.last_comm().date.date() + timedelta(self._followup_days())
            if self.date_due and self.date_due > new_date:
                new_date = self.date_due

            if not self.date_followup or self.date_followup < new_date:
                self.date_followup = new_date

        except IndexError:
            # This request has no communications at the moment, cannot asign a follow up date
            pass

    def _followup_days(self):
        """How many days do we wait until we follow up?"""
        if self.status == 'ack' and self.jurisdiction:
            # if we have not at least been acknowledged yet, set the days
            # to the period required by law
            jurisdiction_days = self.jurisdiction.get_days()
            if jurisdiction_days is not None:
                return jurisdiction_days
        if self.date_estimate and date.today() < self.date_estimate:
            # return the days until the estimated date
            date_difference = self.date_estimate - date.today()
            return date_difference.days
        if self.jurisdiction and self.jurisdiction.level == 'f':
            return 30
        else:
            return 15

    def update_tags(self, tags):
        """Update the requests tags"""
        tag_set = set()
        for tag in parse_tags(tags):
            new_tag, _ = Tag.objects.get_or_create(name=tag)
            tag_set.add(new_tag)
        self.tags.set(*tag_set)

    def user_actions(self, user):
        '''Provides action interfaces for users'''
        is_owner = self.created_by(user)
        can_follow = user.is_authenticated() and not is_owner
        is_following = user in followers(self)
        kwargs = {
            'jurisdiction': self.jurisdiction.slug,
            'jidx': self.jurisdiction.pk,
            'idx': self.pk,
            'slug': self.slug
        }
        return [
            Action(
                test=True,
                link=reverse('foia-clone', kwargs=kwargs),
                title='Clone',
                desc='Start a new request using this one as a base',
                class_name='primary'
            ),
            Action(
                test=can_follow,
                link=reverse('foia-follow', kwargs=kwargs),
                title=('Unfollow' if is_following else 'Follow'),
                class_name=('default' if is_following else 'primary')
            ),
            Action(
                test=True,
                title='Get Help',
                action='flag',
                desc=u'Something broken, buggy, or off?  Let us know and we’ll fix it',
                class_name='failure modal'
            ),
        ]

    def contextual_request_actions(self, user, can_edit):
        '''Provides context-sensitive action interfaces for requests'''
        can_follow_up = can_edit and self.status != 'started'
        can_appeal = user.has_perm('foia.appeal_foiarequest', self)
        kwargs = {
            'jurisdiction': self.jurisdiction.slug,
            'jidx': self.jurisdiction.pk,
            'idx': self.pk,
            'slug': self.slug
        }
        return [
            Action(
                test=user.is_staff,
                link=reverse('foia-admin-fix', kwargs=kwargs),
                title='Admin Fix',
                desc='Open the admin fix form',
                class_name='default'
            ),
            Action(
                test=can_edit,
                title='Get Advice',
                action='question',
                desc=u'Get your questions answered by Muckrock’s community of FOIA experts',
                class_name='modal'
            ),
            Action(
                test=can_follow_up,
                title='Follow Up',
                action='follow_up',
                desc='Send a message directly to the agency',
                class_name='reply'
            ),
            Action(
                test=can_appeal,
                title='Appeal',
                action='appeal',
                desc=u'Appeal an agency’s decision',
                class_name='reply'
            ),
        ]

    def total_pages(self):
        """Get the total number of pages for this request"""
        pages = self.files.aggregate(Sum('pages'))['pages__sum']
        if pages is None:
            return 0
        return pages

    def has_ack(self):
        """Has this request been acknowledged?"""
        return self.communications.filter(response=True).exists()

    def proxy_reject(self):
        """Mark this request as being rejected due to a proxy being required"""
        # mark the agency as requiring a proxy going forward
        self.agency.requires_proxy = True
        self.agency.save()
        # mark to re-file with a proxy
        task.models.FlaggedTask.objects.create(
            foia=self,
            text='This request was rejected as requiring a proxy; please refile'
            ' it with one of our volunteers names and a note that the request is'
            ' being filed by a state citizen. Make sure the new request is'
            ' associated with the original user\'s account. To add someone as'
            ' a proxy, change their user type to "Proxy" and make sure they'
            ' properly have their state set on the backend. This message should'
            ' only appear the first time an agency rejects a request for being'
            ' from an out-of-state resident.'
            )
        self.notes.create(
            author=User.objects.get(username='MuckrockStaff'),
            note='The request has been rejected with the agency stating that '
            'you must be a resident of the state. MuckRock is working with our '
            'in-state volunteers to refile this request, and it should appear '
            'in your account within a few days.',
            )

    def create_out_communication(self, from_user, text, formset=None, **kwargs):
        """Create an outgoing communication for the request"""
        comm = self.communications.create(
            from_user=from_user,
            date=datetime.now(),
            response=False,
            communication=text,
            **kwargs
            )
        comm.to_users.set(self.contacts.all())
        comm.cc_users.set(self.cc_contacts.all())
        if formset is not None:
            foia_files = formset.save(commit=False)
            for foia_file in foia_files:
                foia_file.comm = comm
                foia_file.title = foia_file.name()
                foia_file.date = comm.date
                foia_file.save()
        return comm

    def create_in_communication(self, from_user, text, comm_date=None,
            formset=None, cc_users=None, **kwargs):
        """Create an incoming message for the request"""
        # pylint: disable=too-many-arguments
        if comm_date is None:
            comm_date = datetime.now()
        if cc_users is None:
            cc_users = []
        comm = self.communications.create(
            from_user=from_user,
            date=comm_date,
            response=True,
            communication=text,
            **kwargs
            )
        comm.to_users.add(self.user)
        comm.cc_users.set(cc_users)
        if formset is not None:
            foia_files = formset.save(commit=False)
            for foia_file in foia_files:
                foia_file.comm = comm
                foia_file.title = foia_file.name()
                foia_file.date = comm.date
                foia_file.save()
        return comm

    def known_email(self, email):
        """Is this email known to be related to this FOIA"""
        if '@' not in email:
            return False
        domain = email.split('@')[1]
        return (
                # same domain as one of the primary contacts email
                self.contacts.filter(email__iendswith=domain).exists() or
                # it is an email that has been copied for this request
                self.cc_contacts.filter(email__iexact=email).exists() or
                # it is an email associated with this foia's agency
                (
                    self.agency and
                    self.agency.users.known().filter(email__iexact=email).exists()))

    class Meta:
        # pylint: disable=too-few-public-methods
        ordering = ['title']
        verbose_name = 'FOIA Request'
<<<<<<< HEAD
        app_label = 'foia'
        permissions = (
            ('view_foiarequest', 'Can view this request'),
            ('embargo_foiarequest', 'Can embargo request to make it private'),
            ('embargo_perm_foiarequest', 'Can embargo a request permananently'),
            ('crowdfund_foiarequest',
                'Can start a crowdfund campaign for the request'),
            ('appeal_foiarequest', 'Can appeal the requests decision'),
            ('thank_foiarequest', 'Can thank the FOI officer for their help'),
            ('flag_foiarequest', 'Can flag the request for staff attention'),
            ('followup_foiarequest', 'Can send a manual follow up'),
            ('view_rawemail', 'Can view the raw email for communications'),
            ('file_multirequest', 'Can submit requests to multiple agencies'),
            )
=======
        app_label = 'foia'
>>>>>>> 74a49013
<|MERGE_RESOLUTION|>--- conflicted
+++ resolved
@@ -20,10 +20,9 @@
 from taggit.managers import TaggableManager
 from unidecode import unidecode
 
+from muckrock import utils
 from muckrock.accounts.models import Notification
 from muckrock.tags.models import Tag, TaggedItemBase, parse_tags
-from muckrock import task
-from muckrock import utils
 
 logger = logging.getLogger(__name__)
 
@@ -286,31 +285,6 @@
         """Can this request be updated?"""
         return self.status == 'started'
 
-<<<<<<< HEAD
-=======
-    def is_thankable(self):
-        """Should we show a send thank you button for this request?"""
-        has_thanks = self.communications.filter(thanks=True).exists()
-        valid_status = self.status in [
-            'done',
-            'partial',
-            'rejected',
-            'abandoned',
-            'no_docs',
-        ]
-        return not has_thanks and valid_status
-
-    def is_appealable(self):
-        """Can this request be appealed by the user?"""
-        if self.status in ['processed', 'appealing']:
-            # can appeal these only if they are over due
-            if not self.date_due:
-                return False
-            return self.date_due < date.today()
-        # otherwise it can be appealed as long as it has actually been sent to the agency
-        return self.status not in ['started', 'submitted']
-
->>>>>>> 74a49013
     def has_crowdfund(self):
         """Does this request have crowdfunding enabled?"""
         return bool(self.crowdfund)
@@ -352,7 +326,6 @@
             self.edit_collaborators.add(user)
             self.save()
             logger.info('%s granted edit access to %s', user, self)
-        return
 
     def remove_editor(self, user):
         """Revokes the user's permission to edit this request."""
@@ -360,22 +333,17 @@
             self.edit_collaborators.remove(user)
             self.save()
             logger.info('%s revoked edit access from %s', user, self)
-        return
 
     def demote_editor(self, user):
         """Reduces the editor's access to that of a viewer."""
         self.remove_editor(user)
         self.add_viewer(user)
-        return
 
     ## Viewers
 
     def has_viewer(self, user):
         """Checks whether the given user is a viewer."""
-        user_is_viewer = False
-        if self.read_collaborators.filter(pk=user.pk).exists():
-            user_is_viewer = True
-        return user_is_viewer
+        return self.read_collaborators.filter(pk=user.pk).exists()
 
     def add_viewer(self, user):
         """Grants the user permission to view this request."""
@@ -383,7 +351,6 @@
             self.read_collaborators.add(user)
             self.save()
             logger.info('%s granted view access to %s', user, self)
-        return
 
     def remove_viewer(self, user):
         """Revokes the user's permission to view this request."""
@@ -391,13 +358,11 @@
             self.read_collaborators.remove(user)
             logger.info('%s revoked view access from %s', user, self)
             self.save()
-        return
 
     def promote_viewer(self, user):
         """Enhances the viewer's access to that of an editor."""
         self.remove_viewer(user)
         self.add_editor(user)
-        return
 
     ## Access key
 
@@ -467,18 +432,6 @@
             days_since = (date.today() - self.date_processing).days
         return days_since
 
-<<<<<<< HEAD
-    def _notify(self):
-        """Notify request's creator and followers about the update"""
-        # notify creator
-        self.user.profile.notify(self)
-        # notify followers
-        for user in actstream.models.followers(self):
-            if user.has_perm('foia.view_foiarequest', self):
-                user.profile.notify(self)
-
-=======
->>>>>>> 74a49013
     def update(self, anchor=None):
         """Various actions whenever the request has been updated"""
         # pylint: disable=unused-argument
@@ -503,19 +456,6 @@
             utils.notify(followers(self), action)
 
     def submit(self, appeal=False, snail=False, thanks=False):
-<<<<<<< HEAD
-        """Send out the latest communication for the request"""
-        # update contacts
-        if appeal:
-            self.contacts.set(self.get_contacts('appeal', 'to'))
-            self.cc_contacts.set(self.get_contacts('appeal', 'cc'))
-        elif not self.contacts:
-            self.contacts.set(self.get_contacts('primary', 'to'))
-            self.cc_contacts.set(self.get_contacts('primary', 'cc'))
-
-        contact_emails, _ = self.get_emails()
-        has_email = bool(contact_emails)
-=======
         """
         The request has been submitted.
         Notify admin and try to auto submit.
@@ -524,24 +464,25 @@
         The only difference between a thanks andother submissions is that we do
         not set the request status, unless the request requires a proxy.
         """
-        from muckrock.task.models import FlaggedTask
-        # can email appeal if the agency has an appeal agency which has an email address
-        # and can accept emailed appeals
-        can_email_appeal = appeal and self.agency and \
-            self.agency.appeal_agency and self.agency.appeal_agency.email and \
-            self.agency.appeal_agency.can_email_appeals
-        # update email addresses for the request
-        if can_email_appeal:
-            self.email = self.agency.appeal_agency.get_email()
-            self.other_emails = self.agency.appeal_agency.other_emails
-        elif not self.email and self.agency:
-            self.email = self.agency.get_email()
-            self.other_emails = self.agency.other_emails
+        comm = self.last_comm()
+        # update contacts
+        if appeal:
+            self.contacts.set(self.get_contacts('appeal', 'to'))
+            self.cc_contacts.set(self.get_contacts('appeal', 'cc'))
+            comm.to_users.set(self.contacts.all())
+            comm.cc_users.set(self.cc_contacts.all())
+        elif not self.contacts:
+            self.contacts.set(self.get_contacts('primary', 'to'))
+            self.cc_contacts.set(self.get_contacts('primary', 'cc'))
+            comm.to_users.set(self.contacts.all())
+            comm.cc_users.set(self.cc_contacts.all())
+            # XXX
+
+        contact_emails, _ = self.get_emails()
+        has_email = bool(contact_emails)
         # if agency isnt approved, do not email or snail mail
         # it will be handled after agency is approved
->>>>>>> 74a49013
         approved_agency = self.agency and self.agency.status == 'approved'
-        comm = self.last_comm()
         can_email = not snail and approved_agency and has_email
 
         if can_email:
@@ -568,8 +509,7 @@
             notice = 'a' if appeal else notice
             comm.delivered = 'mail'
             comm.save()
-            task.models.SnailMailTask.objects.create(
-                    category=notice, communication=comm)
+            comm.snailmailtask_set.create(category=notice)
         elif not thanks:
             # there should never be a thanks to an unapproved agency
             # not an approved agency, all we do is mark as submitted
@@ -579,8 +519,7 @@
 
     def create_proxy_flag(self):
         """Flag this request as requiring a proxy"""
-        task.models.FlaggedTask.objects.create(
-                foia=self,
+        self.flaggedtask_set.create(
                 text='This request was filed for an agency requiring a '
                 'proxy, but no proxy was available.  Please add a suitable '
                 'proxy for the state and refile it with a note that the '
@@ -635,24 +574,17 @@
             self.save()
             comm.delivered = 'mail'
             comm.save()
-            task.models.SnailMailTask.objects.create(category='f', communication=comm)
+            comm.snailmailtask_set.create(category='f')
 
         # Do not self.update() here for now to avoid excessive emails
         self.update_dates()
 
     def appeal(self, appeal_message):
         """Send a followup to the agency or its appeal agency."""
-        from muckrock.foia.models.communication import FOIACommunication
-        communication = FOIACommunication.objects.create(
-            foia=self,
-            from_who=self.user.get_full_name(),
-            to_who=self.get_to_who(),
-            date=datetime.now(),
-            communication=appeal_message,
-            response=False,
-            full_html=False,
-            autogenerated=False
-        )
+        communication = self.create_out_communication(
+                self.user,
+                appeal_message,
+                )
         self.submit(appeal=True)
         return communication
 
@@ -664,7 +596,6 @@
         Since collaborators may make payments, we do not assume the user is the request creator.
         Returns the communication that was generated.
         """
-        from muckrock.task.models import SnailMailTask
         # XX move some of this into comm.send
         # We mark the request as processing
         self.status = 'submitted'
@@ -682,8 +613,7 @@
                 delivered='mail', # XX move into comm.send?
                 )
         # XX comm.send?
-        SnailMailTask.objects.create(
-            communication=comm,
+        comm.snailmailtask_set.create(
             category='p',
             user=user,
             amount=amount
@@ -746,12 +676,7 @@
             cc=cc_emails,
             bcc=['diagnostics@muckrock.com'],
             headers={
-<<<<<<< HEAD
-                'X-Mailgun-Variables': '{"comm_id": %s}' % comm.pk
-=======
-                'Cc': ','.join(cc_addrs),
-                'X-Mailgun-Variables': {'comm_id': comm.pk}
->>>>>>> 74a49013
+                'X-Mailgun-Variables': '{"comm_id": %s}' % comm.pk,
             }
         )
         if from_addr != 'fax':
@@ -933,8 +858,7 @@
         self.agency.requires_proxy = True
         self.agency.save()
         # mark to re-file with a proxy
-        task.models.FlaggedTask.objects.create(
-            foia=self,
+        self.flaggedtask_set.create(
             text='This request was rejected as requiring a proxy; please refile'
             ' it with one of our volunteers names and a note that the request is'
             ' being filed by a state citizen. Make sure the new request is'
@@ -1017,7 +941,6 @@
         # pylint: disable=too-few-public-methods
         ordering = ['title']
         verbose_name = 'FOIA Request'
-<<<<<<< HEAD
         app_label = 'foia'
         permissions = (
             ('view_foiarequest', 'Can view this request'),
@@ -1031,7 +954,4 @@
             ('followup_foiarequest', 'Can send a manual follow up'),
             ('view_rawemail', 'Can view the raw email for communications'),
             ('file_multirequest', 'Can submit requests to multiple agencies'),
-            )
-=======
-        app_label = 'foia'
->>>>>>> 74a49013
+            )