--- conflicted
+++ resolved
@@ -279,31 +279,6 @@
         """Can this request be updated?"""
         return self.status == 'started'
 
-<<<<<<< HEAD
-=======
-    def is_thankable(self):
-        """Should we show a send thank you button for this request?"""
-        has_thanks = self.communications.filter(thanks=True).exists()
-        valid_status = self.status in [
-            'done',
-            'partial',
-            'rejected',
-            'abandoned',
-            'no_docs',
-        ]
-        return not has_thanks and valid_status
-
-    def is_appealable(self):
-        """Can this request be appealed by the user?"""
-        if self.status in ['processed', 'appealing']:
-            # can appeal these only if they are over due
-            if not self.date_due:
-                return False
-            return self.date_due < date.today()
-        # otherwise it can be appealed as long as it has actually been sent to the agency
-        return self.status not in ['started', 'submitted']
-
->>>>>>> 6745c465
     def has_crowdfund(self):
         """Does this request have crowdfunding enabled?"""
         return bool(self.crowdfund)
@@ -320,9 +295,13 @@
 
     def is_public(self):
         """Is this document viewable to everyone"""
-        return AnonymousUser().has_perm('foia.view_foiarequest', self)
+        return self.has_perm(AnonymousUser(), 'view')
 
     # Request Sharing and Permissions
+
+    def has_perm(self, user, perm):
+        """Short cut for checking a FOIA permission"""
+        return user.has_perm('foia.%s_foiarequest' % perm, self)
 
     ## Creator
 
@@ -472,18 +451,6 @@
             days_since = (date.today() - self.date_processing).days
         return days_since
 
-<<<<<<< HEAD
-    def _notify(self):
-        """Notify request's creator and followers about the update"""
-        # notify creator
-        self.user.profile.notify(self)
-        # notify followers
-        for user in actstream.models.followers(self):
-            if user.has_perm('foia.view_foiarequest', self):
-                user.profile.notify(self)
-
-=======
->>>>>>> 6745c465
     def update(self, anchor=None):
         """Various actions whenever the request has been updated"""
         # pylint: disable=unused-argument
@@ -837,7 +804,7 @@
     def contextual_request_actions(self, user, can_edit):
         '''Provides context-sensitive action interfaces for requests'''
         can_follow_up = can_edit and self.status != 'started'
-        can_appeal = user.has_perm('foia.appeal_foiarequest', self)
+        can_appeal = self.has_perm(user, 'appeal')
         kwargs = {
             'jurisdiction': self.jurisdiction.slug,
             'jidx': self.jurisdiction.pk,
@@ -926,7 +893,6 @@
         # pylint: disable=too-few-public-methods
         ordering = ['title']
         verbose_name = 'FOIA Request'
-<<<<<<< HEAD
         app_label = 'foia'
         permissions = (
             ('view_foiarequest', 'Can view this request'),
@@ -938,10 +904,4 @@
             ('thank_foiarequest', 'Can thank the FOI officer for their help'),
             ('flag_foiarequest', 'Can flag the request for staff attention'),
             ('followup_foiarequest', 'Can send a manual follow up'),
-            ('view_rawemail', 'Can view the raw email for communications'),
-            ('file_multirequest', 'Can submit requests to multiple agencies'),
-            )
-
-=======
-        app_label = 'foia'
->>>>>>> 6745c465
+            )