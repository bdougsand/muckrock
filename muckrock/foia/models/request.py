--- conflicted
+++ resolved
@@ -499,11 +499,7 @@
                       'info@muckrock.com', ['requests@muckrock.com'], fail_silently=False)
             comm.delivered = 'mail'
             comm.save()
-<<<<<<< HEAD
-            SnailMailTask.objects.create(category='f', communication=comm)
-=======
             task.models.SnailMailTask.objects.create(category='f', communication=comm)
->>>>>>> a9357741
 
         # Do not self.update() here for now to avoid excessive emails
         self.update_dates()
