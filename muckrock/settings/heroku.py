"""
Settings used when deployed on heroku
Not used directly - imported from production and staging settings
"""
# pylint: disable=wildcard-import
# pylint: disable=unused-wildcard-import
from muckrock.settings.base import *

# media and static asset handling
BUCKET_NAME = os.environ.get('AWS_STORAGE_BUCKET_NAME')
DEFAULT_FILE_STORAGE = 'storages.backends.s3boto.S3BotoStorage'
DIET_STORAGE = 'storages.backends.s3boto.S3BotoStorage'
DIET_CONFIG = os.path.join(SITE_ROOT, '../config/image_diet.yaml')
THUMBNAIL_DEFAULT_STORAGE = 'storages.backends.s3boto.S3BotoStorage'
STATICFILES_STORAGE = 'muckrock.storage.CachedS3BotoStorage'
COMPRESS_STORAGE = STATICFILES_STORAGE
AWS_S3_CUSTOM_DOMAIN = os.environ.get('CLOUDFRONT_DOMAIN')
if AWS_S3_CUSTOM_DOMAIN:
    STATIC_URL = 'https://' + AWS_S3_CUSTOM_DOMAIN + '/'
else:
    STATIC_URL = 'https://' + BUCKET_NAME + '.s3.amazonaws.com/'
COMPRESS_URL = STATIC_URL
MEDIA_URL = STATIC_URL + 'media/'
CLEAN_S3_ON_FOIA_DELETE = True
USE_QUEUED_STORAGE = True

TEMPLATES[0]['OPTIONS']['loaders'] = [
    ('django.template.loaders.cached.Loader', [
        'django.template.loaders.filesystem.Loader',
        'django.template.loaders.app_directories.Loader',
        ],
    )]
<<<<<<< HEAD

=======
>>>>>>> f35cde75
del TEMPLATES[0]['APP_DIRS']

if 'MEMCACHIER_SERVERS' in os.environ:
    os.environ['MEMCACHE_SERVERS'] = os.environ.get('MEMCACHIER_SERVERS', '').replace(',', ';')
    os.environ['MEMCACHE_USERNAME'] = os.environ.get('MEMCACHIER_USERNAME', '')
    os.environ['MEMCACHE_PASSWORD'] = os.environ.get('MEMCACHIER_PASSWORD', '')

    CACHES = {
        'default': {
            # Use pylibmc
            'BACKEND': 'django_pylibmc.memcached.PyLibMCCache',

            # Use binary memcache protocol (needed for authentication)
            'BINARY': True,

            # TIMEOUT is not the connection timeout! It's the default expiration
            # timeout that should be applied to keys! Setting it to `None`
            # disables expiration.
            'TIMEOUT': None,

            'OPTIONS': {
                # Enable faster IO
                'no_block': True,
                'tcp_nodelay': True,

                # Keep connection alive
                'tcp_keepalive': True,

                # Timeout for set/get requests
                '_poll_timeout': 2000,

                # Use consistent hashing for failover
                'ketama': True,

                # Configure failover timings
                'connect_timeout': 2000,
                'remove_failed': 4,
                'retry_timeout': 2,
                'dead_timeout': 10
            }
        }
    }<|MERGE_RESOLUTION|>--- conflicted
+++ resolved
@@ -30,10 +30,6 @@
         'django.template.loaders.app_directories.Loader',
         ],
     )]
-<<<<<<< HEAD
-
-=======
->>>>>>> f35cde75
 del TEMPLATES[0]['APP_DIRS']
 
 if 'MEMCACHIER_SERVERS' in os.environ:
