--- conflicted
+++ resolved
@@ -17,7 +17,6 @@
         )
 
 from muckrock import agency, factories, task
-<<<<<<< HEAD
 from muckrock.foia.models import FOIANote
 from muckrock.task.factories import (
         FlaggedTaskFactory,
@@ -27,13 +26,7 @@
         ResponseTaskFactory,
         NewAgencyTaskFactory,
         )
-from muckrock.utils import mock_middleware
-=======
-from muckrock.foia.models import FOIARequest, FOIANote
-from muckrock.foia.views import save_foia_comm
-from muckrock.task.factories import FlaggedTaskFactory, StaleAgencyTaskFactory
 from muckrock.test_utils import mock_middleware
->>>>>>> 74a49013
 from muckrock.views import MRFilterableListView
 
 mock_send = mock.Mock()
