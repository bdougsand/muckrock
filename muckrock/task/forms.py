"""
Forms for Task app
"""

from django import forms

from muckrock.agency.models import Agency
from muckrock.forms import MRFilterForm

class TaskFilterForm(MRFilterForm):
    """Extends MRFilterForm with a 'show resolved' filter"""
    show_resolved = forms.BooleanField(
        label='Show Resolved'
    )
<<<<<<< HEAD

class NewAgencyForm(forms.ModelForm):
    """Collects contact information for a new agency"""
    class Meta:
        model = Agency
        fields = ['address', 'phone', 'fax', 'email', 'url', 'twitter', 'aliases']
=======
>>>>>>> 32562aca
<|MERGE_RESOLUTION|>--- conflicted
+++ resolved
@@ -12,12 +12,3 @@
     show_resolved = forms.BooleanField(
         label='Show Resolved'
     )
-<<<<<<< HEAD
-
-class NewAgencyForm(forms.ModelForm):
-    """Collects contact information for a new agency"""
-    class Meta:
-        model = Agency
-        fields = ['address', 'phone', 'fax', 'email', 'url', 'twitter', 'aliases']
-=======
->>>>>>> 32562aca
