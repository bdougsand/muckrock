"""
Views for mailgun
"""

from django.contrib.localflavor.us.us_states import STATE_CHOICES
from django.core.mail import EmailMessage, send_mail
from django.core.urlresolvers import reverse
from django.db.models import Q
from django.http import HttpResponse, HttpResponseForbidden
from django.template.loader import render_to_string
from django.views.decorators.csrf import csrf_exempt

import hashlib
import hmac
import json
import logging
import os
import sys
import time
from datetime import datetime, date
from email.utils import parseaddr, getaddresses

from muckrock.agency.models import Agency
from muckrock.foia.models import FOIARequest, FOIACommunication, FOIAFile, RawEmail
from muckrock.foia.tasks import upload_document_cloud
from muckrock.settings import MAILGUN_ACCESS_KEY
from muckrock.task.models import OrphanTask, ResponseTask, RejectedEmailTask

logger = logging.getLogger(__name__)

def _make_orphan_comm(from_, to_, post, files, foia):
    """Make an orphan commuication"""
    from_realname, _ = parseaddr(from_)
    to_ = to_[:255] if to_ else to_
    comm = FOIACommunication.objects.create(
            priv_from_who=from_[:255], from_who=from_realname[:255],
            priv_to_who=to_, response=True,
            date=datetime.now(), full_html=False, delivered='email',
            communication='%s\n%s' %
                (post.get('stripped-text', ''), post.get('stripped-signature')),
            likely_foia=foia)
    RawEmail.objects.create(
        communication=comm,
        raw_email='%s\n%s' % (post.get('message-headers', ''), post.get('body-plain', '')))
    # handle attachments
    for file_ in files.itervalues():
        type_ = _file_type(file_)
        if type_ == 'file':
            _upload_file(None, comm, file_, from_)
    return comm

def _handle_orphan(msg, from_, to_, post, files, foia, mail_id=None):
    """Make orphan comm and notify about it"""
    # pylint: disable=too-many-arguments
    logger.warning('%s: %s', msg, from_)
    comm = _make_orphan_comm(from_, to_, post, files, foia)
    extra_content = ['https://www.muckrock.com' + reverse('foia-orphans')]
    if mail_id:
        extra_content.append('Target address: %s@requests.muckrock.com' % mail_id)
    if foia:
        extra_content.append(
            'Probable request: https://www.muckrock.com' +
            reverse('admin:foia_foiarequest_change', args=(foia.pk,)))
        extra_content.append(
            'Move this comm to that request: https://www.muckrock.com' +
            reverse('foia-orphans') + ('?comm_id=%s' % comm.pk))
    _forward(post, files, msg, extra_content='\n'.join(extra_content))

@csrf_exempt
def handle_request(request, mail_id):
    """Handle incoming mailgun FOI request messages"""
    # pylint: disable=broad-except

    post = request.POST
    if not _verify(post):
        return HttpResponseForbidden()
    from_ = post.get('From')
    to_ = post.get('To') or post.get('to')

    try:
        from_realname, from_email = parseaddr(from_)
        foia = FOIARequest.objects.get(mail_id=mail_id)

        if not _allowed_email(from_email, foia):
            msg, reason = ('Bad Sender', 'bs')
        if foia.block_incoming:
            msg, reason = ('Incoming Blocked', 'ib')
        if not _allowed_email(from_email, foia) or foia.block_incoming:
<<<<<<< HEAD
            logger.warning('%s: %s', msg, from_)
            comm = _make_orphan_comm(from_, to_, post, request.FILES, foia)
            OrphanTask.objects.create(
                reason=reason,
                communication=comm,
                address=mail_id)
=======
            _handle_orphan(msg, from_, to_, post, request.FILES, foia)
>>>>>>> 529555b1
            return HttpResponse('WARNING')

        comm = FOIACommunication.objects.create(
                foia=foia, from_who=from_realname[:255], priv_from_who=from_[:255],
                to_who=foia.user.get_full_name(), response=True,
                date=datetime.now(), full_html=False, delivered='email',
                communication='%s\n%s' %
                    (post.get('stripped-text', ''), post.get('stripped-signature')))
        RawEmail.objects.create(
            communication=comm,
            raw_email='%s\n%s' % (post.get('message-headers', ''), post.get('body-plain', '')))

        # handle attachments
        for file_ in request.FILES.itervalues():
            type_ = _file_type(file_)
            if type_ == 'file':
                _upload_file(foia, comm, file_, from_)

        _forward(post, request.FILES)
        ResponseTask.objects.create(communication=comm)

        foia.email = from_email
        foia.other_emails = ','.join(email for name, email
                                     in getaddresses([post.get('To', ''), post.get('Cc', '')])
                                     if email and not email.endswith('muckrock.com'))
        while len(foia.other_emails) > 255:
            # drop emails until it fits in db
            foia.other_emails = foia.other_emails[:foia.other_emails.rindex(',')]

        if foia.status == 'ack':
            foia.status = 'processed'
        foia.save()
        foia.update(comm.anchor())

        # NLTK

    except FOIARequest.DoesNotExist:
        logger.warning('Invalid Address: %s', mail_id)
        foia = None
        try:
            # try to get the foia by the PK before the dash
            foia = FOIARequest.objects.get(pk=mail_id.split('-')[0])
        except FOIARequest.DoesNotExist:
            pass
<<<<<<< HEAD
        comm = _make_orphan_comm(from_, to_, post, request.FILES, foia)
        OrphanTask.objects.create(
            reason='ia',
            communication=comm,
            address=mail_id)
        _forward(post, request.FILES, 'Invalid Address',
                extra_content='\n'.join(extra_content))
=======
        _handle_orphan('Invalid Address', from_, to_, post, request.FILES, foia, mail_id)
>>>>>>> 529555b1
        return HttpResponse('WARNING')
    except Exception:
        # If anything I haven't accounted for happens, at the very least forward
        # the email to requests so it isn't lost
        logger.error('Uncaught Mailgun Exception: %s', mail_id, exc_info=sys.exc_info())
        _forward(post, request.FILES, 'Uncaught Mailgun Exception')
        return HttpResponse('ERROR')

    return HttpResponse('OK')

@csrf_exempt
def fax(request):
    """Handle fax confirmations"""

    if not _verify(request.POST):
        return HttpResponseForbidden()

    _forward(request.POST, request.FILES)
    return HttpResponse('OK')

@csrf_exempt
def bounces(request):
    """Notify when an email is bounced"""

    if not _verify(request.POST):
        return HttpResponseForbidden()

    recipient = request.POST.get('recipient', 'none@example.com')

    event = request.POST.get('event')
    if event == 'bounced':
        error = request.POST.get('error')
    elif event == 'dropped':
        error = request.POST.get('description')

    try:
        headers = request.POST['message-headers']
        parsed_headers = json.loads(headers)
        from_header = [v for k, v in parsed_headers if k == 'From'][0]
        _, from_email = parseaddr(from_header)
        foia_id = from_email[:from_email.index('-')]
        foia = FOIARequest.objects.get(pk=foia_id)
    except (IndexError, ValueError, KeyError, FOIARequest.DoesNotExist):
        foia = None

    RejectedEmailTask.objects.create(
        category=event[0],
        foia=foia,
        email=recipient,
        error=error)

    return HttpResponse('OK')

@csrf_exempt
def opened(request):
    """Notify when an email has been opened"""

    if not _verify(request.POST):
        return HttpResponseForbidden()

    comm_id = request.POST.get('comm_id')
    if comm_id:
        try:
            comm = FOIACommunication.objects.get(pk=comm_id)
            comm.opened = True
            comm.save()
        except FOIACommunication.DoesNotExist:
            logger.warning('Trying to mark missing communication as opened: %s', comm_id)

    return HttpResponse('OK')

def _verify(post):
    """Verify that the message is from mailgun"""
    token = post.get('token')
    timestamp = post.get('timestamp')
    signature = post.get('signature')
    return (signature == hmac.new(key=MAILGUN_ACCESS_KEY,
                                  msg='%s%s' % (timestamp, token),
                                  digestmod=hashlib.sha256).hexdigest()) \
           and int(timestamp) + 300 > time.time()

def _forward(post, files, title='', extra_content=''):
    """Forward an email from mailgun to admin"""
    if title:
        subject = '%s: %s' % (title, post.get('subject', ''))
    else:
        subject = post.get('subject', '')
    subject = subject.replace('\r', '').replace('\n', '')

    if extra_content:
        body = '%s\n\n%s' % (extra_content, post.get('body-plain'))
    else:
        body = post.get('body-plain')

    email = EmailMessage(subject, body, post.get('From'), ['requests@muckrock.com'])
    for file_ in files.itervalues():
        email.attach(file_.name, file_.read(), file_.content_type)

    email.send(fail_silently=False)

def _upload_file(foia, comm, file_, sender):
    """Upload a file to attach to a FOIA request"""
    # pylint: disable=E1101

    access = 'private' if foia and foia.is_embargo() else 'public'
    source = foia.agency.name if foia and foia.agency else sender

    foia_file = FOIAFile(foia=foia, comm=comm, title=os.path.splitext(file_.name)[0][:70],
                         date=datetime.now(), source=source[:70], access=access)
    foia_file.ffile.save(file_.name[:100].encode('ascii', 'ignore'), file_)
    foia_file.save()
    if foia:
        upload_document_cloud.apply_async(args=[foia_file.pk, False], countdown=3)

def _allowed_email(email, foia):
    """Is this an allowed email?"""

    email = email.lower()
    state_tlds = ['.%s.us' % a.lower() for (a, _) in STATE_CHOICES
                                      if a not in ('AS', 'DC', 'GU', 'MP', 'PR', 'VI')]
    allowed_tlds = [
        '.gov',
        '.mil',
        '.muckrock.com',
        '@muckrock.com',
        ] + state_tlds
    if foia.email and '@' in foia.email and email.endswith(foia.email.split('@')[1].lower()):
        return True
    if foia.agency and email in [i.lower() for i in foia.agency.get_other_emails()]:
        return True
    if email in [i.lower() for i in foia.get_other_emails()]:
        return True
    return any(email.endswith(tld) for tld in allowed_tlds)

def _file_type(file_):
    """Determine the attachment's file type"""

    ignore_types = [('application/x-pkcs7-signature', 'p7s')]

    if any(file_.content_type == itt or file_.name.endswith(ite) for itt, ite in ignore_types):
        return 'ignore'
    else:
        return 'file'
<|MERGE_RESOLUTION|>--- conflicted
+++ resolved
@@ -49,23 +49,6 @@
             _upload_file(None, comm, file_, from_)
     return comm
 
-def _handle_orphan(msg, from_, to_, post, files, foia, mail_id=None):
-    """Make orphan comm and notify about it"""
-    # pylint: disable=too-many-arguments
-    logger.warning('%s: %s', msg, from_)
-    comm = _make_orphan_comm(from_, to_, post, files, foia)
-    extra_content = ['https://www.muckrock.com' + reverse('foia-orphans')]
-    if mail_id:
-        extra_content.append('Target address: %s@requests.muckrock.com' % mail_id)
-    if foia:
-        extra_content.append(
-            'Probable request: https://www.muckrock.com' +
-            reverse('admin:foia_foiarequest_change', args=(foia.pk,)))
-        extra_content.append(
-            'Move this comm to that request: https://www.muckrock.com' +
-            reverse('foia-orphans') + ('?comm_id=%s' % comm.pk))
-    _forward(post, files, msg, extra_content='\n'.join(extra_content))
-
 @csrf_exempt
 def handle_request(request, mail_id):
     """Handle incoming mailgun FOI request messages"""
@@ -86,16 +69,12 @@
         if foia.block_incoming:
             msg, reason = ('Incoming Blocked', 'ib')
         if not _allowed_email(from_email, foia) or foia.block_incoming:
-<<<<<<< HEAD
             logger.warning('%s: %s', msg, from_)
             comm = _make_orphan_comm(from_, to_, post, request.FILES, foia)
             OrphanTask.objects.create(
                 reason=reason,
                 communication=comm,
                 address=mail_id)
-=======
-            _handle_orphan(msg, from_, to_, post, request.FILES, foia)
->>>>>>> 529555b1
             return HttpResponse('WARNING')
 
         comm = FOIACommunication.objects.create(
@@ -140,17 +119,11 @@
             foia = FOIARequest.objects.get(pk=mail_id.split('-')[0])
         except FOIARequest.DoesNotExist:
             pass
-<<<<<<< HEAD
         comm = _make_orphan_comm(from_, to_, post, request.FILES, foia)
         OrphanTask.objects.create(
             reason='ia',
             communication=comm,
             address=mail_id)
-        _forward(post, request.FILES, 'Invalid Address',
-                extra_content='\n'.join(extra_content))
-=======
-        _handle_orphan('Invalid Address', from_, to_, post, request.FILES, foia, mail_id)
->>>>>>> 529555b1
         return HttpResponse('WARNING')
     except Exception:
         # If anything I haven't accounted for happens, at the very least forward
