"""
Tests accounts models
"""

from django.conf import settings
from django.test import TestCase

from datetime import datetime, date, timedelta
from mock import Mock, patch
from nose.tools import ok_, eq_, assert_true, assert_false, raises, nottest

<<<<<<< HEAD
from muckrock.factories import (
        ProfileFactory,
        OrganizationFactory,
        AgencyUserFactory,
        )
from muckrock.utils import get_stripe_token

=======
from muckrock.accounts.models import Notification
from muckrock import factories
from muckrock.utils import new_action, get_stripe_token
>>>>>>> 74a49013

# Creates Mock items for testing methods that involve Stripe
#
# If you can't tell what's going on here, check out the Profile
# model methods that make calls with the stripe module then
# read up on how the Stripe API and mock module work.
#
# https://docs.python.org/dev/library/unittest.mock.html
# https://stripe.com/docs/api

mock_charge = Mock()
mock_charge.create = Mock()
mock_subscription = Mock()
mock_subscription.id = 'test-pro-subscription'
mock_subscription.save.return_value = mock_subscription
mock_subscription.delete.return_value = mock_subscription
mock_customer = Mock()
mock_customer.id = 'test-customer'
mock_customer.save.return_value = mock_customer
mock_customer.update_subscription.return_value = mock_subscription
mock_customer.cancel_subscription.return_value = mock_subscription
mock_customer.subscriptions.create.return_value = mock_subscription
mock_customer.subscriptions.retrieve.return_value = mock_subscription
mock_customer.subscriptions.data = [mock_subscription]
MockCustomer = Mock()
MockCustomer.create.return_value = mock_customer
MockCustomer.retrieve.return_value = mock_customer

# pylint: disable=no-self-use

@patch('stripe.Customer', MockCustomer)
@patch('stripe.Charge', mock_charge)
class TestProfileUnit(TestCase):
    """Unit tests for profile model"""
    def setUp(self):
        self.profile = factories.ProfileFactory(monthly_requests=25, acct_type='pro')

    def test_unicode(self):
        """Test profile model's __unicode__ method"""
        expected = "%s's Profile" % unicode(self.profile.user).capitalize()
        eq_(unicode(self.profile), expected)

    def test_is_advanced(self):
        """Test whether the users are marked as advanced."""
        beta = factories.ProfileFactory(acct_type='beta')
        proxy = factories.ProfileFactory(acct_type='beta')
        admin = factories.ProfileFactory(acct_type='admin')
        basic = factories.ProfileFactory(acct_type='basic')
        active_org = factories.OrganizationFactory(active=True)
        inactive_org = factories.OrganizationFactory(active=False)
        active_org_member = factories.ProfileFactory(acct_type='basic', organization=active_org)
        inactive_org_member = factories.ProfileFactory(acct_type='basic', organization=inactive_org)
        assert_true(self.profile.is_advanced())
        assert_true(beta.is_advanced())
        assert_true(proxy.is_advanced())
        assert_true(admin.is_advanced())
        assert_true(active_org_member.is_advanced())
        assert_false(basic.is_advanced())
        assert_false(inactive_org_member.is_advanced())

    def test_monthly_requests(self):
        """Normal get number requests just returns the current value"""
        eq_(self.profile.get_monthly_requests(), self.profile.monthly_requests)

    def test_monthly_requests_refresh(self):
        """Get number requests resets the number of requests if its been over a month"""
        self.profile.date_update = date.today() - timedelta(32)
        monthly_requests = settings.MONTHLY_REQUESTS[self.profile.acct_type]
        eq_(self.profile.get_monthly_requests(), monthly_requests)
        eq_(self.profile.date_update, date.today())

    def test_make_request_refresh(self):
        """Make request resets count if it has been more than a month"""
        self.profile.date_update = datetime.now() - timedelta(32)
        assert_true(self.profile.make_request())

    def test_make_request_pass_monthly(self):
        """Make request call decrements number of monthly requests"""
        num_requests = self.profile.monthly_requests
        self.profile.make_request()
        eq_(self.profile.monthly_requests, num_requests - 1)

    def test_make_request_pass(self):
        """Make request call decrements number of requests if out of monthly requests"""
        # pylint:disable=no-self-use
        num_requests = 10
        profile = factories.ProfileFactory(num_requests=num_requests)
        profile.make_request()
        eq_(profile.num_requests, num_requests - 1)

    def test_make_request_fail(self):
        """If out of requests, make request returns false"""
        # pylint:disable=no-self-use
        profile = factories.ProfileFactory(num_requests=0)
        profile.date_update = datetime.now()
        assert_false(profile.make_request())

    def test_customer(self):
        """Test accessing the profile's Stripe customer"""
        ok_(not self.profile.customer_id)
        customer = self.profile.customer()
        ok_(MockCustomer.create.called,
            'If no customer exists, it should be created.')
        eq_(customer, mock_customer)
        eq_(self.profile.customer_id, mock_customer.id,
            'The customer id should be saved so the customer can be retrieved.')
        customer = self.profile.customer()
        ok_(MockCustomer.retrieve.called,
            'After the customer exists, it should be retrieved for subsequent calls.')

    def test_pay(self):
        """Test making a payment"""
        token = 'token'
        amount = 100
        modified_amount = 105
        metadata = {
            'email': self.profile.user.email,
            'action': 'test-charge'
        }
        self.profile.pay(token, amount, metadata)
        mock_charge.create.assert_called_with(
            currency='usd',
            amount=modified_amount,
            metadata=metadata,
            source=token)

    def test_start_pro_subscription(self):
        """Test starting a pro subscription"""
        self.profile.start_pro_subscription()
        self.profile.refresh_from_db()
        ok_(mock_customer.subscriptions.create.called)
        eq_(self.profile.acct_type, 'pro')
        eq_(self.profile.subscription_id, mock_subscription.id)
        eq_(self.profile.date_update.today(), date.today())
        eq_(self.profile.monthly_requests, settings.MONTHLY_REQUESTS.get('pro'))

    @raises(AttributeError)
    def test_start_pro_as_owner(self):
        """Organization owners shouldn't be able to start a pro subscription."""
        self.profile.subscription_id = 'test-org'
        self.profile.start_pro_subscription()

    def test_cancel_pro_subscription(self):
        """Test ending a pro subscription"""
        self.profile.start_pro_subscription()
        self.profile.cancel_pro_subscription()
        self.profile.refresh_from_db()
        ok_(mock_subscription.delete.called)
        eq_(self.profile.acct_type, 'basic')
        ok_(not self.profile.subscription_id)
        eq_(self.profile.monthly_requests, settings.MONTHLY_REQUESTS.get('basic'))

    def test_cancel_pro_missing_sub(self):
        """Test cancelling a pro subscription without a subscription_id."""
        self.profile.customer().subscriptions.data = []
        self.profile.acct_type = 'pro'
        self.profile.save()
        ok_(not self.profile.subscription_id)
        self.profile.cancel_pro_subscription()
        self.profile.refresh_from_db()
        ok_(self.profile.acct_type, 'basic')

    def test_cancel_legacy_subscription(self):
        """Test ending a pro subscription when missing a subscription ID"""
        # pylint:disable=no-self-use
        pro_profile = factories.ProfileFactory(acct_type='basic',
                                     monthly_requests=settings.MONTHLY_REQUESTS.get('pro'))
        ok_(not pro_profile.subscription_id)
        pro_profile.cancel_pro_subscription()
        eq_(pro_profile.acct_type, 'basic')
        eq_(pro_profile.monthly_requests, settings.MONTHLY_REQUESTS.get('basic'))


class TestStripeIntegration(TestCase):
    """
    Tests Stripe integration and error handling.

    These tests are disabled by default because they communicate with Stripe's backend.
    If the methods tested here are changed, make sure to disable the @nottest decorator.
    After testing your changes locally, enable the decorator again.
    """
    def setUp(self):
        self.profile = factories.ProfileFactory()

    @nottest
    def test_pay(self):
        """Test making a payment"""
        token = get_stripe_token()
        metadata = {
            'email': self.profile.user.email,
            'action': 'test-charge'
        }
        self.profile.pay(token, 100, metadata)

    @nottest
    def test_customer(self):
        """Test accessing the profile's Stripe customer"""
        ok_(not self.profile.customer_id)
        self.profile.customer()
        ok_(self.profile.customer_id,
            'The customer id should be saved so the customer can be retrieved later.')

    @nottest
    def test_subscription(self):
        """Test starting a subscription"""
        customer = self.profile.customer()
        customer.sources.create(source=get_stripe_token())
        customer.save()
        self.profile.start_pro_subscription()
        self.profile.cancel_pro_subscription()


<<<<<<< HEAD
class TestAgencyUser(TestCase):
    """Unit tests for agency user"""

    def test_normalize_fax(self):
        """Test the normalize fax method"""
        normalized = '19876543210'
        eq_(AgencyUserFactory(
            profile__fax='1-987-654-3210').normalize_fax(),
            normalized)
        eq_(AgencyUserFactory(
            profile__fax='(987) 654.3210').normalize_fax(),
            normalized)
        eq_(AgencyUserFactory().normalize_fax(), None)
=======
class TestNotifications(TestCase):
    """Notifications connect actions to users and contain a read state."""
    def setUp(self):
        self.user = factories.UserFactory()
        self.action = new_action(self.user, 'acted')
        self.notification = factories.NotificationFactory()

    def test_create_notification(self):
        """Create a notification with a user and an action."""
        notification = Notification.objects.create(user=self.user, action=self.action)
        ok_(notification, 'Notification object should create without error.')
        ok_(isinstance(notification, Notification), 'Object should be a Notification.')
        ok_(notification.read is not True, 'Notification sould be unread by default.')

    def test_mark_read(self):
        """Notifications should be markable as read if unread and unread if read."""
        self.notification.mark_read()
        ok_(self.notification.read is True, 'Notification should be marked as read.')
        self.notification.mark_unread()
        ok_(self.notification.read is not True, 'Notification should be marked as unread.')

    def test_for_user(self):
        """Notifications should be filterable by a single user."""
        user_notification = factories.NotificationFactory(user=self.user)
        user_notifications = Notification.objects.for_user(self.user)
        ok_(user_notification in user_notifications,
            'A notification for the user should be in the set returned.')
        ok_(self.notification not in user_notifications,
            'A notification for another user should not be in the set returned.')

    def test_for_model(self):
        """Notifications should be filterable by a model type."""
        foia = factories.FOIARequestFactory()
        _action = new_action(factories.UserFactory(), 'submitted', target=foia)
        object_notification = factories.NotificationFactory(user=self.user, action=_action)
        model_notifications = Notification.objects.for_model(foia)
        ok_(object_notification in model_notifications,
            'A notification for the model should be in the set returned.')
        ok_(self.notification not in model_notifications,
            'A notification not including the model should not be in the set returned.')

    def test_for_object(self):
        """Notifications should be filterable by a single object."""
        foia = factories.FOIARequestFactory()
        _action = new_action(factories.UserFactory(), 'submitted', target=foia)
        object_notification = factories.NotificationFactory(user=self.user, action=_action)
        object_notifications = Notification.objects.for_object(foia)
        ok_(object_notification in object_notifications,
            'A notification for the object should be in the set returned.')
        ok_(self.notification not in object_notifications,
            'A notification not including the object should not be in the set returned.')

    def test_get_unread(self):
        """Notifications should be filterable by their unread status."""
        self.notification.mark_unread()
        ok_(self.notification in Notification.objects.get_unread(),
            'Unread notifications should be in the set returned.')
        self.notification.mark_read()
        ok_(self.notification not in Notification.objects.get_unread(),
            'Read notifications should not be in the set returned.')
>>>>>>> 74a49013
<|MERGE_RESOLUTION|>--- conflicted
+++ resolved
@@ -9,19 +9,9 @@
 from mock import Mock, patch
 from nose.tools import ok_, eq_, assert_true, assert_false, raises, nottest
 
-<<<<<<< HEAD
-from muckrock.factories import (
-        ProfileFactory,
-        OrganizationFactory,
-        AgencyUserFactory,
-        )
-from muckrock.utils import get_stripe_token
-
-=======
 from muckrock.accounts.models import Notification
 from muckrock import factories
 from muckrock.utils import new_action, get_stripe_token
->>>>>>> 74a49013
 
 # Creates Mock items for testing methods that involve Stripe
 #
@@ -234,21 +224,21 @@
         self.profile.cancel_pro_subscription()
 
 
-<<<<<<< HEAD
 class TestAgencyUser(TestCase):
     """Unit tests for agency user"""
 
     def test_normalize_fax(self):
         """Test the normalize fax method"""
         normalized = '19876543210'
-        eq_(AgencyUserFactory(
+        eq_(factories.AgencyUserFactory(
             profile__fax='1-987-654-3210').normalize_fax(),
             normalized)
-        eq_(AgencyUserFactory(
+        eq_(factories.AgencyUserFactory(
             profile__fax='(987) 654.3210').normalize_fax(),
             normalized)
-        eq_(AgencyUserFactory().normalize_fax(), None)
-=======
+        eq_(factories.AgencyUserFactory().normalize_fax(), None)
+
+
 class TestNotifications(TestCase):
     """Notifications connect actions to users and contain a read state."""
     def setUp(self):
@@ -308,5 +298,4 @@
             'Unread notifications should be in the set returned.')
         self.notification.mark_read()
         ok_(self.notification not in Notification.objects.get_unread(),
-            'Read notifications should not be in the set returned.')
->>>>>>> 74a49013
+            'Read notifications should not be in the set returned.')