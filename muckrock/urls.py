--- conflicted
+++ resolved
@@ -119,11 +119,7 @@
     url(r'^search/$', views.SearchView.as_view(), name='search'),
     url(r'^settings/', include(dbsettings.urls)),
     url(r'^api_v1/', include(router.urls)),
-<<<<<<< HEAD
-    url(r'^api_v1/token-auth/', obtain_auth_token),
-=======
     url(r'^api_v1/token-auth/', obtain_auth_token, name='api-token-auth'),
->>>>>>> 2f419c61
     url(r'^autocomplete/', include('autocomplete_light.urls')),
     url(r'^robots\.txt$', include('robots.urls')),
     url(r'^favicon.ico$', RedirectView.as_view(
