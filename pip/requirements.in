--- conflicted
+++ resolved
@@ -14,11 +14,7 @@
 django-dbsettings # DB stored configurations
 django-debug-toolbar # Toolbar for debugging
 django-email-bandit # Used to hijack emails in a staging setting
-<<<<<<< HEAD
-django-filter==0.13.0 # Used for filtering in viewsets
-=======
 django-filter # Used for filtering in viewsets
->>>>>>> 84ef39d2
 django-geojson # Used for storing geographic data
 django-hosts # Used for multi-domain routing
 django-leaflet # Used for plotting geographic data
