--- conflicted
+++ resolved
@@ -13,11 +13,7 @@
 decorator==4.0.10         # via ipython, traitlets
 dj-inmemorystorage==1.4.0
 django-nose==1.4.4
-<<<<<<< HEAD
-django==1.10.7
-=======
 django==1.11.4
->>>>>>> f35cde75
 ecdsa==0.13               # via paramiko
 enum34==1.1.6             # via traitlets
 fabric==1.12.0
