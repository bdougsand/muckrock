#
# This file is autogenerated by pip-compile
# To update, run:
#
#    pip-compile --output-file pip/requirements.txt pip/requirements.in
#
<<<<<<< HEAD
-e git+git://github.com/django-haystack/django-haystack.git@f1ed18313777005dd77ed724ecbfb27c0b03cad8#egg=django-haystack
=======

>>>>>>> 72cc6085
-e git+git://github.com/BradWhittington/django-mailgun.git@4f2edb9466f6245c3bbf501aab2681f0b3c71e0c#egg=django_mailgun
-e git+git://github.com/callowayproject/django-news-sitemaps.git@55da6b72580dd6d79380f2bb17240e7afa00555a#egg=django_news_sitemaps-master
amqp==1.4.9               # via kombu
anyjson==0.3.3            # via kombu
billiard==3.3.0.23        # via celery
<<<<<<< HEAD
boto==2.42.0
celery-haystack==0.10
=======
boto==2.41.0
>>>>>>> 72cc6085
celery==3.1.23
Click==6.6                # via pyimagediet
contextlib2==0.5.4        # via raven
cssselect==0.9.2          # via premailer
cssutils==1.0.1           # via premailer
dill==0.2.5
django-activity-stream==0.6.3
django-adaptors==0.2.5
django-appconf==1.0.2     # via django-compressor
django-autocomplete-light==2.3.3
django-celery==3.1.17
django-compressor==2.1
django-cors-headers==1.3.1
django-dbsettings==0.10.0
django-debug-toolbar==1.5
django-filter==0.13.0
django-geojson==2.9.1
django-hosts==2.0
django-leaflet==0.19.0
django-localflavor==1.3
django-lot==0.0.6
django-markdown-deux==1.0.5
django-mathfilters==0.4.0
django-package-monitor==0.3.5
django-premailer==0.2.0
django-pylibmc==0.6.1
django-querycount==0.4.1
django-rest-swagger==0.3.8
django-reversion==1.10.2
django-robots==2.0
django-secure==1.0.1
django-sslify==0.2.7
<<<<<<< HEAD
django-storages==1.5.1
django-taggit==0.21.2
=======
django-storages==1.4.1
django-taggit==0.20.1
django-watson==1.2.1
>>>>>>> 72cc6085
django-webpack-loader==0.3.0
django==1.9.9
djangorestframework==3.4.7
dogslow==0.9.7
easy-thumbnails==2.3
gunicorn==19.6.0
image-diet2==1.0
jsonfield==1.0.3
kombu==3.0.35             # via celery
lxml==3.6.4               # via premailer
markdown2==2.3.1          # via django-markdown-deux
newrelic==2.70.0.51
numpy==1.9.1
pascha==0.5
pillow==3.3.1
premailer==3.0.0          # via django-premailer
psycopg2==2.6.2
pyimagediet==1.1.1        # via image-diet2
pylibmc==1.5.1            # via django-pylibmc
python-dateutil==2.5.3
python-magic==0.4.12      # via pyimagediet
pytz==2016.6.1            # via celery
PyYAML==3.12              # via django-rest-swagger, pyimagediet
raven==5.27.1
rcssmin==1.0.6            # via django-compressor
redis==2.10.5
requests==2.11.1
requirements-parser==0.1.0  # via django-package-monitor
rjsmin==1.0.12            # via django-compressor
scikit-learn==0.16.1
scipy==0.14.0
semantic-version==2.6.0   # via django-package-monitor
simplejson==3.8.2         # via django-lot
six==1.10.0               # via django-autocomplete-light, django-geojson, python-dateutil
smartypants==1.8.6
<<<<<<< HEAD
sqlparse==0.2.1           # via django-debug-toolbar
stripe==1.38.0
=======
sqlparse==0.1.19          # via django-debug-toolbar
stripe==1.36.0
>>>>>>> 72cc6085
unidecode==0.4.19<|MERGE_RESOLUTION|>--- conflicted
+++ resolved
@@ -4,22 +4,12 @@
 #
 #    pip-compile --output-file pip/requirements.txt pip/requirements.in
 #
-<<<<<<< HEAD
--e git+git://github.com/django-haystack/django-haystack.git@f1ed18313777005dd77ed724ecbfb27c0b03cad8#egg=django-haystack
-=======
-
->>>>>>> 72cc6085
 -e git+git://github.com/BradWhittington/django-mailgun.git@4f2edb9466f6245c3bbf501aab2681f0b3c71e0c#egg=django_mailgun
 -e git+git://github.com/callowayproject/django-news-sitemaps.git@55da6b72580dd6d79380f2bb17240e7afa00555a#egg=django_news_sitemaps-master
 amqp==1.4.9               # via kombu
 anyjson==0.3.3            # via kombu
 billiard==3.3.0.23        # via celery
-<<<<<<< HEAD
 boto==2.42.0
-celery-haystack==0.10
-=======
-boto==2.41.0
->>>>>>> 72cc6085
 celery==3.1.23
 Click==6.6                # via pyimagediet
 contextlib2==0.5.4        # via raven
@@ -52,14 +42,9 @@
 django-robots==2.0
 django-secure==1.0.1
 django-sslify==0.2.7
-<<<<<<< HEAD
 django-storages==1.5.1
 django-taggit==0.21.2
-=======
-django-storages==1.4.1
-django-taggit==0.20.1
 django-watson==1.2.1
->>>>>>> 72cc6085
 django-webpack-loader==0.3.0
 django==1.9.9
 djangorestframework==3.4.7
@@ -95,11 +80,6 @@
 simplejson==3.8.2         # via django-lot
 six==1.10.0               # via django-autocomplete-light, django-geojson, python-dateutil
 smartypants==1.8.6
-<<<<<<< HEAD
 sqlparse==0.2.1           # via django-debug-toolbar
 stripe==1.38.0
-=======
-sqlparse==0.1.19          # via django-debug-toolbar
-stripe==1.36.0
->>>>>>> 72cc6085
 unidecode==0.4.19