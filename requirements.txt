# Required by package monitor
-e git+https://github.com/yunojuno/python-semanticversion.git@e8a1b3a543ab7d8b303f54e3ce48681f6c1589e7#egg=semantic_version-origin_issue-33
# Generates a news sitemap
-e git://github.com/callowayproject/django-news-sitemaps.git@55da6b72580dd6d79380f2bb17240e7afa00555a#egg=django_news_sitemaps-master
# Mail backend used directly (on production)
-e git://github.com/dhan88/django-mailgun.git@df4e2f444bd488b6234f87c879a8402e7c8b552e#egg=django_mailgun-master
# Integrate celery and haystack
-e git://github.com/jezdez/celery-haystack.git@6d6ef5ea61a2a88bda3e65be69115841545ac3c3#egg=celery_haystack-develop
# Django is kinda important...
Django==1.8.6
# Used for dev scripts
Fabric==1.10.2
# Used by Django for image handling
Pillow==2.8.2
# Used for unicode decoding
Unidecode==0.4.14
# Used for search backend in development
Whoosh==2.6.0
<<<<<<< HEAD
# Required by kombu
=======
amqp==1.4.9
>>>>>>> 1800afe1
anyjson==0.3.3
# Required by pylint
astroid==1.3.6
<<<<<<< HEAD
# Required by celery
billiard==3.3.0.18
# Used to sanitize input
=======
billiard==3.3.0.22
>>>>>>> 1800afe1
bleach==1.4.1
# Used to access AWS
boto==2.27.0
<<<<<<< HEAD
# Used to run async tasks
celery==3.1.10
# Used to generate coverage reports in dev
=======
celery==3.1.20
>>>>>>> 1800afe1
coverage==3.7.1
# Required by premailer
cssselect==0.7.1
# Required by premailer
cssutils==1.0.1
# Used to serialize machine learning data
dill==0.2.4
# Used for notifications
django-activity-stream==0.6.0
# Used for model import
django-adaptors==0.2.3
# Required by celery-haystack, django-compressor, and django-staticfiles
django-appconf==0.6
# Autocomplete drop down inputs
django-autocomplete-light==2.2.3
# ???
django-celery-transactions==0.3.1
# Integrate celery with django
django-celery==3.1.17
# Compress all JS and CSS assets into a single file
django-compressor==1.5
# DB stored configurations
django-dbsettings==0.8.2
# Toolbar for debugging
django-debug-toolbar==1.3.0
# Do we use epic editor anymore?
django-epiceditor==0.2.1.2
# Do we use django-filer anymore?
django-filer==0.9.11
django-filter==0.10.0
django-haystack==2.4.0
django-keyedcache==1.5.1
django-localflavor==1.1
django-lot==0.0.6
django-markdown-deux==1.0.4
django-mathfilters==0.3.0
django-mptt==0.7.4
django-nose==1.4.2
django-package-monitor==0.2.3
django-polymorphic==0.7.1
django-premailer==0.1.0
django-pylibmc==0.6.1
django-rest-swagger==0.3.2
django-reversion==1.8.7
django-robots==1.1
django-secure==1.0
django-sslify==0.2
django-storages==1.1.8
django-tablib==3.1.1
django-taggit==0.14.0
django-xmlrpc==0.1.3
djangorestframework==3.1.3
dogslow==0.9.7
easy-thumbnails==2.2
factory-boy==2.6
gdata==2.0.17
gevent==0.13.7
greenlet==0.3.4
gunicorn==0.14.3
image-diet2==1.0
ipython==0.10
<<<<<<< HEAD
kombu==3.0.14
=======
iron-cache==0.3.2
iron-celery==0.3.1
iron-core==1.1.1
iron-mq==0.7
kombu==3.0.33
>>>>>>> 1800afe1
logilab-common==0.63.2
lxml==3.1.0
markdown2==2.2.1
mock==0.7.0b2
newrelic==2.18.1.15
nose==1.3.7
numpy==1.9.1
pascha==0.5
premailer==2.9.7
psycopg2==2.6.1
pylibmc==1.5.0
pylint-django==0.6.1
pylint-plugin-utils==0.2.2
pylint==1.4.3
pysolr==3.0.5
python-dateutil==2.2
python-memcached==1.48
pytz==2014.4
raven==5.0.0
redis==2.4.10
requests==2.3.0
scikit-learn==0.16.1
scipy==0.14.0
six==1.7.3
sqlparse==0.1.15
stripe==1.27.1
tablib==0.10.0
waitress==0.8.8
webassets==0.7.1
yet-another-django-profiler==1.0.2<|MERGE_RESOLUTION|>--- conflicted
+++ resolved
@@ -16,31 +16,20 @@
 Unidecode==0.4.14
 # Used for search backend in development
 Whoosh==2.6.0
-<<<<<<< HEAD
 # Required by kombu
-=======
 amqp==1.4.9
->>>>>>> 1800afe1
 anyjson==0.3.3
 # Required by pylint
 astroid==1.3.6
-<<<<<<< HEAD
 # Required by celery
-billiard==3.3.0.18
+billiard==3.3.0.22
 # Used to sanitize input
-=======
-billiard==3.3.0.22
->>>>>>> 1800afe1
 bleach==1.4.1
 # Used to access AWS
 boto==2.27.0
-<<<<<<< HEAD
 # Used to run async tasks
-celery==3.1.10
+celery==3.1.20
 # Used to generate coverage reports in dev
-=======
-celery==3.1.20
->>>>>>> 1800afe1
 coverage==3.7.1
 # Required by premailer
 cssselect==0.7.1
@@ -102,15 +91,7 @@
 gunicorn==0.14.3
 image-diet2==1.0
 ipython==0.10
-<<<<<<< HEAD
-kombu==3.0.14
-=======
-iron-cache==0.3.2
-iron-celery==0.3.1
-iron-core==1.1.1
-iron-mq==0.7
 kombu==3.0.33
->>>>>>> 1800afe1
 logilab-common==0.63.2
 lxml==3.1.0
 markdown2==2.2.1
