/*! normalize.css v3.0.1 | MIT License | git.io/normalize */
/**
 * 1. Set default font family to sans-serif.
 * 2. Prevent iOS text size adjust after orientation change, without disabling
 *    user zoom.
 */
html {
  font-family: sans-serif;
  /* 1 */
  -ms-text-size-adjust: 100%;
  /* 2 */
  -webkit-text-size-adjust: 100%;
  /* 2 */ }

/**
 * Remove default margin.
 */
body {
  margin: 0; }

/* HTML5 display definitions
   ========================================================================== */
/**
 * Correct `block` display not defined for any HTML5 element in IE 8/9.
 * Correct `block` display not defined for `details` or `summary` in IE 10/11 and Firefox.
 * Correct `block` display not defined for `main` in IE 11.
 */
article,
aside,
details,
figcaption,
figure,
footer,
header,
hgroup,
main,
nav,
section,
summary {
  display: block; }

/**
 * 1. Correct `inline-block` display not defined in IE 8/9.
 * 2. Normalize vertical alignment of `progress` in Chrome, Firefox, and Opera.
 */
audio,
canvas,
progress,
video {
  display: inline-block;
  /* 1 */
  vertical-align: baseline;
  /* 2 */ }

/**
 * Prevent modern browsers from displaying `audio` without controls.
 * Remove excess height in iOS 5 devices.
 */
audio:not([controls]) {
  display: none;
  height: 0; }

/**
 * Address `[hidden]` styling not present in IE 8/9/10.
 * Hide the `template` element in IE 8/9/11, Safari, and Firefox < 22.
 */
[hidden],
template {
  display: none; }

/* Links
   ========================================================================== */
/**
 * Remove the gray background color from active links in IE 10.
 */
a {
  background: transparent; }

/**
 * Improve readability when focused and also mouse hovered in all browsers.
 */
a:active,
a:hover {
  outline: 0; }

/* Text-level semantics
   ========================================================================== */
/**
 * Address styling not present in IE 8/9/10/11, Safari, and Chrome.
 */
abbr[title] {
  border-bottom: 1px dotted; }

/**
 * Address style set to `bolder` in Firefox 4+, Safari, and Chrome.
 */
b,
strong {
  font-weight: bold; }

/**
 * Address styling not present in Safari and Chrome.
 */
dfn, fieldset label {
  font-style: italic; }

/**
 * Address variable `h1` font-size and margin within `section` and `article`
 * contexts in Firefox 4+, Safari, and Chrome.
 */
h1 {
  font-size: 2em;
  margin: 0.67em 0; }

/**
 * Address styling not present in IE 8/9.
 */
mark {
  background: #ff0;
  color: #000; }

/**
 * Address inconsistent and variable font size in all browsers.
 */
small, dfn, fieldset label, dt, figcaption, nav.sidebar .spotlight p, .grid > aside button {
  font-size: 80%; }

/**
 * Prevent `sub` and `sup` affecting `line-height` in all browsers.
 */
sub,
sup {
  font-size: 75%;
  line-height: 0;
  position: relative;
  vertical-align: baseline; }

sup {
  top: -0.5em; }

sub {
  bottom: -0.25em; }

/* Embedded content
   ========================================================================== */
/**
 * Remove border when inside `a` element in IE 8/9/10.
 */
img {
  border: 0; }

/**
 * Correct overflow not hidden in IE 9/10/11.
 */
svg:not(:root) {
  overflow: hidden; }

/* Grouping content
   ========================================================================== */
/**
 * Address margin not present in IE 8/9 and Safari.
 */
figure {
  margin: 1em 40px; }

/**
 * Address differences between Firefox and other browsers.
 */
hr {
  -moz-box-sizing: content-box;
  box-sizing: content-box;
  height: 0; }

/**
 * Contain overflow in all browsers.
 */
pre {
  overflow: auto; }

/**
 * Address odd `em`-unit font size rendering in all browsers.
 */
code,
kbd,
pre,
samp {
  font-family: monospace, monospace;
  font-size: 1em; }

/* Forms
   ========================================================================== */
/**
 * Known limitation: by default, Chrome and Safari on OS X allow very limited
 * styling of `select`, unless a `border` property is set.
 */
/**
 * 1. Correct color not being inherited.
 *    Known issue: affects color of disabled elements.
 * 2. Correct font properties not being inherited.
 * 3. Address margins set differently in Firefox 4+, Safari, and Chrome.
 */
button,
input,
optgroup,
select,
textarea {
  color: inherit;
  /* 1 */
  font: inherit;
  /* 2 */
  margin: 0;
  /* 3 */ }

/**
 * Address `overflow` set to `hidden` in IE 8/9/10/11.
 */
button {
  overflow: visible; }

/**
 * Address inconsistent `text-transform` inheritance for `button` and `select`.
 * All other form control elements do not inherit `text-transform` values.
 * Correct `button` style inheritance in Firefox, IE 8/9/10/11, and Opera.
 * Correct `select` style inheritance in Firefox.
 */
button,
select {
  text-transform: none; }

/**
 * 1. Avoid the WebKit bug in Android 4.0.* where (2) destroys native `audio`
 *    and `video` controls.
 * 2. Correct inability to style clickable `input` types in iOS.
 * 3. Improve usability and consistency of cursor style between image-type
 *    `input` and others.
 */
button,
html input[type="button"],
input[type="reset"],
input[type="submit"] {
  -webkit-appearance: button;
  /* 2 */
  cursor: pointer;
  /* 3 */ }

/**
 * Re-set default cursor for disabled elements.
 */
button[disabled],
html input[disabled] {
  cursor: default; }

/**
 * Remove inner padding and border in Firefox 4+.
 */
button::-moz-focus-inner,
input::-moz-focus-inner {
  border: 0;
  padding: 0; }

/**
 * Address Firefox 4+ setting `line-height` on `input` using `!important` in
 * the UA stylesheet.
 */
input {
  line-height: normal; }

/**
 * It's recommended that you don't attempt to style these elements.
 * Firefox's implementation doesn't respect box-sizing, padding, or width.
 *
 * 1. Address box sizing set to `content-box` in IE 8/9/10.
 * 2. Remove excess padding in IE 8/9/10.
 */
input[type="checkbox"],
input[type="radio"] {
  box-sizing: border-box;
  /* 1 */
  padding: 0;
  /* 2 */ }

/**
 * Fix the cursor style for Chrome's increment/decrement buttons. For certain
 * `font-size` values of the `input`, it causes the cursor style of the
 * decrement button to change from `default` to `text`.
 */
input[type="number"]::-webkit-inner-spin-button,
input[type="number"]::-webkit-outer-spin-button {
  height: auto; }

/**
 * 1. Address `appearance` set to `searchfield` in Safari and Chrome.
 * 2. Address `box-sizing` set to `border-box` in Safari and Chrome
 *    (include `-moz` to future-proof).
 */
input[type="search"] {
  -webkit-appearance: textfield;
  /* 1 */
  -moz-box-sizing: content-box;
  -webkit-box-sizing: content-box;
  /* 2 */
  box-sizing: content-box; }

/**
 * Remove inner padding and search cancel button in Safari and Chrome on OS X.
 * Safari (but not Chrome) clips the cancel button when the search input has
 * padding (and `textfield` appearance).
 */
input[type="search"]::-webkit-search-cancel-button,
input[type="search"]::-webkit-search-decoration {
  -webkit-appearance: none; }

/**
 * Define consistent border, margin, and padding.
 */
fieldset {
  border: none;
  margin: 1.5em 0;
  padding: 0; }

/**
 * 1. Correct `color` not being inherited in IE 8/9/10/11.
 * 2. Remove padding so people aren't caught out if they zero out fieldsets.
 */
legend {
  border: 0;
  /* 1 */
  padding: 0;
  /* 2 */ }

/**
 * Remove default vertical scrollbar in IE 8/9/10/11.
 */
textarea {
  overflow: auto; }

/**
 * Don't inherit the `font-weight` (applied by a rule above).
 * NOTE: the default cannot safely be changed in Chrome and Safari on OS X.
 */
optgroup {
  font-weight: bold; }

/* Tables
   ========================================================================== */
/**
 * Remove most spacing between table cells.
 */
table {
  border-collapse: collapse;
  border-spacing: 0; }

td,
th {
  padding: 0; }

* {
  -webkit-box-sizing: border-box;
  -moz-box-sizing: border-box;
  box-sizing: border-box; }

body {
<<<<<<< HEAD
  color: #312c24;
  background-color: #fbfbfa;
=======
  color: #162023;
  background-color: #fdfefe;
  font-size: 16px;
  font-family: "Source Sans Pro", "Helvetica Neue", "sans-serif";
>>>>>>> 181a8014
  font-weight: 400;
  line-height: 24px;
  -webkit-font-feature-settings: "liga", "kern";
  -moz-font-feature-settings: "liga", "kern";
  -ms-font-feature-settings: "liga", "kern";
  font-feature-settings: "liga", "kern"; }
  @media screen and (min-width: 769px) {
    body {
      font-size: 18px;
      line-height: 28px; } }

h1, h2, h3, h4, h5, h6, nav.sidebar .spotlight h1 {
  margin: 0;
  font-weight: 300; }
  h1 strong, h1 b, h2 strong, h2 b, h3 strong, h3 b, h4 strong, h4 b, h5 strong, h5 b, h6 strong, nav.sidebar .spotlight h1 strong, h6 b, nav.sidebar .spotlight h1 b {
    font-weight: 400; }

h1 {
  font-size: 2em;
<<<<<<< HEAD
  line-height: 0.75; }

h2 {
  font-size: 1.875em;
  line-height: 0.8; }

h3 {
  font-size: 1.75em;
  line-height: 0.85714; }

h4 {
  font-size: 1.5em;
  line-height: 1; }

h5 {
  font-size: 1.375em;
  line-height: 1.09091; }
=======
  line-height: 1.51282em;
  margin: 0.37821em 0; }

h2 {
  font-size: 1.875em;
  line-height: 1.51282em;
  margin: 0.37821em 0; }

h3 {
  font-size: 1.75em;
  line-height: 1.51282em;
  margin: 0.37821em 0; }

h4 {
  font-size: 1.5em;
  line-height: 1.51282em;
  margin: 0.37821em 0; }

h5 {
  font-size: 1.375em;
  line-height: 1.51282em;
  margin: 0.37821em 0; }
>>>>>>> 181a8014

h6, nav.sidebar .spotlight h1 {
  font-size: 1.25em;
<<<<<<< HEAD
  line-height: 1.2; }
=======
  line-height: 1.51282em;
  margin: 0.37821em 0; }
>>>>>>> 181a8014

p {
  margin: 0.75em 0; }

a {
  color: #ca2e25;
  text-decoration: none; }
  a:hover {
    text-decoration: underline; }

ul, ol {
  margin: 0.75em 0;
  padding-left: 1.5em; }

blockquote {
  margin-left: 0;
  padding-left: 0.75em;
  border-left: 1px solid #d2cbc1; }

small, dfn, fieldset label, dt, figcaption, nav.sidebar .spotlight p, .grid > aside button {
  font-size: 0.8em;
  line-height: 1.51282em;
  margin: 0.37821em 0;
  font-style: normal; }

code {
  display: block;
  font-size: 0.8em;
  line-height: 1.51282em;
  margin: 0.37821em 0;
  font-family: 'Source Code Pro';
<<<<<<< HEAD
  margin: 0.75em 0 1.5em;
  padding: 1.5em;
  color: #fbfbfa;
  background-color: #312c24; }
  code i {
    font-style: normal;
    color: #8db62c; }
  code b {
    font-weight: normal;
    color: #ca2e25; }
  code u {
    text-decoration: none;
    color: #e2c906; }
=======
  margin: 0.75em 0;
  padding: 0.5em 0.75em;
  color: #162023;
  background-color: #cae4e4;
  border-radius: 4.5px; }
  code i, code em {
    font-style: normal;
    color: #0084dc; }
  code b, code strong {
    font-weight: normal;
    color: #dc4a00; }
  code u {
    text-decoration: none;
    color: #3cd173; }
>>>>>>> 181a8014

dfn, fieldset label, dt {
  display: block;
  text-transform: uppercase;
  letter-spacing: 2px;
  color: #d2cbc1; }

dd {
  margin-left: 0; }

hr {
  border-top: none;
  border-bottom: 1px solid #d2cbc1;
  margin: 0.75em 0; }

img, audio, video, embed, iframe {
  max-width: 100%;
  margin: 0; }

figure {
  margin: 0; }

figcaption {
  margin: 0 0 1.5em; }

th {
  font-size: 0.9em;
  line-height: 1.66667em;
  margin: 0.41667em 0;
  text-align: left;
  vertical-align: top; }

td {
  vertical-align: bottom; }

img + p {
  margin-top: 0; }

.default, input[type="submit"], button {
  color: #716fc2; }

.primary {
  color: #ca2e25; }

.success {
  color: #8db62c; }

.failure {
  color: #e2c906; }

.disabled {
  color: #acbecc; }

.large-number {
  font-weight: 300;
  font-size: 2em; }

/* Simple Objects */
.button, .button.default, input.button[type="submit"], button.button, .button.primary, .button.success, .button.failure, .button.disabled, .panel, .panel.default, input.panel[type="submit"], button.panel, .panel.primary, .panel.success, .panel.failure, .panel.disabled, object.message, .feed-item, input[type="email"], input[type="number"], input[type="password"], input[type="search"], input[type="tel"], input[type="text"], input[type="url"], input[type="color"], input[type="date"], input[type="datetime"], input[type="datetime-local"], input[type="month"], input[type="time"], input[type="week"] {
  -webkit-box-sizing: border-box;
  -moz-box-sizing: border-box;
  box-sizing: border-box;
  border-style: solid;
  border-width: 1px;
  border-radius: 9px;
  line-height: 1.5em; }

.button, .button.default, input.button[type="submit"], button.button, .button.primary, .button.success, .button.failure, .button.disabled {
  display: inline-block;
  margin: 0.25em 0.325em 0.25em 0;
  padding: 0.375em 1.5em;
  text-decoration: none;
  text-align: center; }

.panel, .panel.default, input.panel[type="submit"], button.panel, .panel.primary, .panel.success, .panel.failure, .panel.disabled, object.message, .feed-item {
  display: block;
  margin: 0.75em 0;
  padding: 0.75em;
  border-color: #d2cbc1; }
  @media screen and (min-width: 769px) {
    .panel, .panel.default, input.panel[type="submit"], button.panel, .panel.primary, .panel.success, .panel.failure, .panel.disabled, object.message, .feed-item {
      padding: 0.75em 1.5em; } }

input[type="email"], input[type="number"], input[type="password"], input[type="search"], input[type="tel"], input[type="text"], input[type="url"], input[type="color"], input[type="date"], input[type="datetime"], input[type="datetime-local"], input[type="month"], input[type="time"], input[type="week"] {
  display: inline-block;
  padding: 0.375em 1.5em;
  border-color: #d2cbc1; }
  input[type="email"]:disabled, input[type="number"]:disabled, input[type="password"]:disabled, input[type="search"]:disabled, input[type="tel"]:disabled, input[type="text"]:disabled, input[type="url"]:disabled, input[type="color"]:disabled, input[type="date"]:disabled, input[type="datetime"]:disabled, input[type="datetime-local"]:disabled, input[type="month"]:disabled, input[type="time"]:disabled, input[type="week"]:disabled {
    background-color: #fbfcfd;
    border: 1px solid #acbecc;
    color: #acbecc; }

.button, .button.default, input.button[type="submit"], button.button {
  color: #716fc2;
  border-color: #716fc2; }
  .button:hover, .button.default:hover, input.button[type="submit"]:hover, button.button:hover {
    color: #fbfbfa;
    background: -webkit-linear-gradient(#716fc2, #5552b6);
    background: linear-gradient(#716fc2, #5552b6);
    text-decoration: none !important; }
  .button:focus, .button.default:focus, input.button[type="submit"]:focus, button.button:focus {
    color: #9493d1;
    border-color: #9493d1; }
    .button:focus:hover, .button.default:focus:hover, input.button[type="submit"]:focus:hover, button.button:focus:hover {
      color: #fbfbfa; }
  .button:active, .button.default:active, input.button[type="submit"]:active, button.button:active {
    color: #fbfbfa;
    background: -webkit-radial-gradient(#716fc2, #6361bc);
    background: radial-gradient(#716fc2, #6361bc); }

.button.primary {
  color: #ca2e25;
  border-color: #ca2e25; }
  .button.primary:hover {
    color: #fbfbfa;
    background: -webkit-linear-gradient(#ca2e25, #a8261f);
    background: linear-gradient(#ca2e25, #a8261f);
    text-decoration: none !important; }
  .button.primary:focus {
    color: #dd4d45;
    border-color: #dd4d45; }
    .button.primary:focus:hover {
      color: #fbfbfa; }
  .button.primary:active {
    color: #fbfbfa;
    background: -webkit-radial-gradient(#ca2e25, #b92a22);
    background: radial-gradient(#ca2e25, #b92a22); }

.button.success {
  color: #8db62c;
  border-color: #8db62c; }
  .button.success:hover {
    color: #fbfbfa;
    background: -webkit-linear-gradient(#8db62c, #749524);
    background: linear-gradient(#8db62c, #749524);
    text-decoration: none !important; }
  .button.success:focus {
    color: #a7d243;
    border-color: #a7d243; }
    .button.success:focus:hover {
      color: #fbfbfa; }
  .button.success:active {
    color: #fbfbfa;
    background: -webkit-radial-gradient(#8db62c, #80a628);
    background: radial-gradient(#8db62c, #80a628); }

.button.failure {
  color: #e2c906;
  border-color: #e2c906; }
  .button.failure:hover {
    color: #fbfbfa;
    background: -webkit-linear-gradient(#e2c906, #baa605);
    background: linear-gradient(#e2c906, #baa605);
    text-decoration: none !important; }
  .button.failure:focus {
    color: #f9e122;
    border-color: #f9e122; }
    .button.failure:focus:hover {
      color: #fbfbfa; }
  .button.failure:active {
    color: #fbfbfa;
    background: -webkit-radial-gradient(#e2c906, #ceb705);
    background: radial-gradient(#e2c906, #ceb705); }

.button.disabled {
  color: #acbecc;
  border-color: #acbecc;
  background: none; }

.panel, .panel.default, input.panel[type="submit"], button.panel {
  color: #fbfbfa;
  background: -webkit-linear-gradient(#716fc2, #5552b6);
  background: linear-gradient(#716fc2, #5552b6);
  border-color: #4e4cb2; }
  .panel a, .panel.default a, input.panel[type="submit"] a, button.panel a {
    text-decoration: underline;
    color: #fbfbfa;
    background-color: none; }

.panel.primary {
  color: #fbfbfa;
  background: -webkit-linear-gradient(#ca2e25, #a8261f);
  background: linear-gradient(#ca2e25, #a8261f);
  border-color: #9f241d; }
  .panel.primary a {
    text-decoration: underline;
    color: #fbfbfa;
    background-color: none; }

.panel.success {
  color: #fbfbfa;
  background: -webkit-linear-gradient(#8db62c, #749524);
  background: linear-gradient(#8db62c, #749524);
  border-color: #6d8d22; }
  .panel.success a {
    text-decoration: underline;
    color: #fbfbfa;
    background-color: none; }

.panel.failure {
  color: #fbfbfa;
  background: -webkit-linear-gradient(#e2c906, #baa605);
  background: linear-gradient(#e2c906, #baa605);
  border-color: #b09d05; }
  .panel.failure a {
    text-decoration: underline;
    color: #fbfbfa;
    background-color: none; }

.panel.disabled {
  color: #acbecc;
  background: none; }

input[type="submit"], button {
  background: none; }

input[type="button"], input[type="reset"], input[type="submit"] {
  -webkit-box-sizing: border-box;
  -moz-box-sizing: border-box;
  box-sizing: border-box;
  display: block;
  background: none; }

fieldset label {
  -webkit-box-sizing: border-box;
  -moz-box-sizing: border-box;
  box-sizing: border-box;
  display: block;
  color: #716fc2;
  text-align: left; }
fieldset input + label {
  float: left;
  margin-right: 1.5em; }
fieldset > fieldset, fieldset > fieldset + fieldset {
  margin: 0; }

.login {
  display: inline-block;
  margin: 1.5em 0;
  padding: 0 1.5em;
  border: 1px solid #d2cbc1;
  border-radius: 9px; }
  .login fieldset {
    display: inline-block;
    margin: 0.5em 0.75em 1.5em 0; }

/* Messages */
object.message {
  float: left;
  display: block;
  margin-right: 2.35765%;
  width: 100%; }
  object.message:last-child {
    margin-right: 0; }
  object.message > section.meta {
    display: block;
    width: 100%;
    text-align: left;
    overflow: hidden;
    width: 100%; }
    object.message > section.meta img {
      max-width: 100%;
      width: 50px;
<<<<<<< HEAD
      margin: 0;
      border-radius: 9px; }
    object.message > section.meta small, object.message > section.meta dfn, object.message > section.meta fieldset label, fieldset object.message > section.meta label, object.message > section.meta dt, object.message > section.meta .grid > aside button, .grid > aside object.message > section.meta button {
      display: block;
      line-height: 1.5em; }
=======
      margin-bottom: 0; }
    object.message > section.meta small, object.message > section.meta dfn, object.message > section.meta fieldset label, fieldset object.message > section.meta label, object.message > section.meta dt, object.message > section.meta figcaption, object.message > section.meta nav.sidebar .spotlight p, nav.sidebar .spotlight object.message > section.meta p, object.message > section.meta .grid > aside button, .grid > aside object.message > section.meta button {
      display: block;
      margin-top: 0.5em; }
>>>>>>> 181a8014
    @media screen and (min-width: 969px) {
      object.message > section.meta {
        margin: 0.75em 0 0.75em;
        float: left;
        display: block;
        margin-right: 2.35765%;
        width: 14.70196%; }
        object.message > section.meta:last-child {
          margin-right: 0; }
        object.message > section.meta img {
          max-width: 100%;
          width: 100%; } }
  object.message > section.text {
    display: block;
    width: 100%; }
    @media screen and (min-width: 969px) {
      object.message > section.text {
        float: left;
        display: block;
        margin-right: 2.35765%;
        width: 74.41059%;
        margin-left: 8.5298%; }
        object.message > section.text:last-child {
          margin-right: 0; } }
  object.message.received {
    border-color: #d2cbc1;
    /*@include media($large-layout) {
        > section.meta {
            float: right;
            @include pad(0 0 0 default);
        }
    }*/ }
    object.message.received > section.text {
      border-top-color: #d2cbc1; }
  object.message.sent {
    border-color: #ca2e25;
    /*@include media($large-layout) {
        > section.meta {
            text-align: right;
        }
    }*/ }
    object.message.sent > section.text {
      border-top-color: #ca2e25; }

/* Feeds */
.feed-item {
  overflow: hidden;
  width: 100%; }
  .feed-item > header {
    display: block;
    width: 100%;
    margin-bottom: 0.75em;
    float: left; }
    .feed-item > header div {
      display: block; }
      .feed-item > header div + div {
        font-size: 0.9em;
        line-height: 1.66667em;
        margin: 0.41667em 0; }
  .feed-item .button {
    font-size: 0.9em;
    line-height: 1.66667em;
    margin: 0.41667em 0;
    line-height: 1.5em;
    float: left; }

.feed {
  width: 100%; }
  .feed ul, .feed ol {
    list-style-type: none;
    padding-left: 0; }
  .feed .feed-item {
    margin: 0;
    border-top: none;
    border-radius: 0; }
  .feed li:first-child > .feed-item {
    border-top: 1px solid #d2cbc1;
    border-top-left-radius: 9px;
    border-top-right-radius: 9px; }
  .feed li:last-child > .feed-item {
    border-bottom-left-radius: 9px;
    border-bottom-right-radius: 9px; }
  @media screen and (min-width: 769px) {
    .feed {
      float: left;
      display: block;
      margin-right: 2.35765%;
      width: 48.82117%; }
      .feed:last-child {
        margin-right: 0; }
      .feed.narrow {
        float: left;
        display: block;
        margin-right: 2.35765%;
        width: 31.76157%; }
        .feed.narrow:last-child {
          margin-right: 0; }
      .feed.wide {
        float: left;
        display: block;
        margin-right: 2.35765%;
        width: 65.88078%; }
        .feed.wide:last-child {
          margin-right: 0; } }

/* Progress Bar */
object.progress-bar {
<<<<<<< HEAD
  background-color: #fbfbfa;
  border: 1px solid #d2cbc1;
  border-radius: 10px;
  margin: 0.75em 0;
  width: 100%;
  height: auto;
  display: block; }
  object.progress-bar > span.meter {
    -webkit-box-sizing: border-box;
    -moz-box-sizing: border-box;
    box-sizing: border-box;
    display: block;
    height: 1.5em;
    background: -webkit-linear-gradient(#716fc2, #5552b6);
    background: linear-gradient(#716fc2, #5552b6);
    border: 1px solid #891f19;
    border-radius: 9px;
    border-top-right-radius: 0px;
    border-bottom-right-radius: 0px; }
    object.progress-bar > span.meter.completed {
      border-top-right-radius: 9px;
      border-bottom-right-radius: 9px; }
    object.progress-bar > span.meter.success {
      background: -webkit-linear-gradient(#8db62c, #749524);
      background: linear-gradient(#8db62c, #749524);
      border: 1px solid #5d781d; }
    object.progress-bar > span.meter.failure {
      background: -webkit-linear-gradient(#e2c906, #baa605);
      background: linear-gradient(#e2c906, #baa605);
      border: 1px solid #978704; }
    object.progress-bar > span.meter.primary {
      background: -webkit-linear-gradient(#ca2e25, #a8261f);
      background: linear-gradient(#ca2e25, #a8261f);
      border: 1px solid #891f19; }
    object.progress-bar > span.meter.default {
      background: -webkit-linear-gradient(#716fc2, #5552b6);
      background: linear-gradient(#716fc2, #5552b6);
      border: 1px solid #4644a1; }
    object.progress-bar > span.meter.disabled {
      background: -webkit-linear-gradient(#acbecc, #93aabc);
      background: linear-gradient(#acbecc, #93aabc);
      border: 1px solid #7d99af; }

article.post > aside, article.question > aside, article.request > aside {
  width: 100%; }
  @media screen and (min-width: 321px) {
    article.post > aside, article.question > aside, article.request > aside {
      float: left;
      display: block;
      margin-right: 4.82916%;
      width: 30.11389%;
      padding: 0 0 0 2.35765%; }
      article.post > aside:last-child, article.question > aside:last-child, article.request > aside:last-child {
        margin-right: 0; } }
  @media screen and (min-width: 769px) {
    article.post > aside, article.question > aside, article.request > aside {
      float: left;
      display: block;
      margin-right: 2.35765%;
      width: 31.76157%; }
      article.post > aside:last-child, article.question > aside:last-child, article.request > aside:last-child {
        margin-right: 0; } }

article.post > section, article.question > section, article.request > section {
  width: 100%; }
  @media screen and (min-width: 321px) {
    article.post > section, article.question > section, article.request > section {
      float: left;
      display: block;
      margin-right: 4.82916%;
      width: 65.05695%; }
      article.post > section:last-child, article.question > section:last-child, article.request > section:last-child {
        margin-right: 0; } }
  @media screen and (min-width: 769px) {
    article.post > section, article.question > section, article.request > section {
      float: left;
      display: block;
      margin-right: 2.35765%;
      width: 65.88078%; }
      article.post > section:last-child, article.question > section:last-child, article.request > section:last-child {
        margin-right: 0; } }

article.post, article.question, article.request {
  max-width: 68em;
  margin-left: auto;
  margin-right: auto;
  margin: 1em; }
  article.post:after, article.question:after, article.request:after {
    content: "";
    display: table;
    clear: both; }
  article.post > header, article.question > header, article.request > header {
    margin: 0.75em 0;
    width: 100%; }
    article.post > header h1, article.question > header h1, article.request > header h1, article.post > header h2, article.question > header h2, article.request > header h2 {
      font-weight: 400;
      margin-bottom: 0.375em; }
    article.post > header h1, article.question > header h1, article.request > header h1 {
      font-size: 1.25em;
      line-height: 1.2; }
    article.post > header h2, article.question > header h2, article.request > header h2 {
      font-size: 0.75em;
      line-height: 1.75; }
    @media screen and (min-width: 321px) {
      article.post > header h1, article.question > header h1, article.request > header h1 {
        font-size: 1.5em;
        line-height: 1.25; }
      article.post > header h2, article.question > header h2, article.request > header h2 {
        font-size: 0.875em;
        line-height: 1.71429; } }
    @media screen and (min-width: 769px) {
      article.post > header h1, article.question > header h1, article.request > header h1 {
        font-size: 1.875em;
        line-height: 1.2; }
      article.post > header h2, article.question > header h2, article.request > header h2 {
        font-size: 1em;
        line-height: 1.5; } }
  article.post > aside summary, article.question > aside summary, article.request > aside summary {
    margin: 1.5em 0 0.75em;
    font-weight: 300;
    display: none; }
    @media screen and (min-width: 321px) {
      article.post > aside summary, article.question > aside summary, article.request > aside summary {
        display: block;
        margin: 0.75em 0;
        font-size: 1.25em;
        line-height: 1.44; } }
    @media screen and (min-width: 769px) {
      article.post > aside summary, article.question > aside summary, article.request > aside summary {
        font-size: 1.375em;
        line-height: 1.36364; } }
  @media screen and (min-width: 769px) {
    article.post, article.question, article.request {
      margin: 2em; } }

@media screen and (min-width: 321px) {
  .post p:first-of-type {
    font-size: 1.2em;
    line-height: 1.5625; } }

/* Navigation Menu */
header.navigation {
  width: 100%;
  margin: 0;
  padding: 0;
  border-bottom: 2px solid #312c24;
  /*
  position: fixed;
  top: 0;
  */ }
  header.navigation ul {
    margin: 0;
    padding: 0;
    list-style-type: none; }
  header.navigation li {
    display: inline-block;
    width: auto;
    vertical-align: middle;
    margin-left: 1em; }
    header.navigation li:first-child {
      margin-left: 0; }
  header.navigation a {
    font-size: 0.9em;
    line-height: 1.66667;
    text-transform: uppercase;
    letter-spacing: 1px;
    font-weight: bold;
    display: block;
    line-height: 0.9em; }
    header.navigation a:hover {
      text-decoration: none; }
  header.navigation .button {
    font-weight: normal;
    border-color: #312c24;
    color: #312c24; }
    header.navigation .button:hover {
      border-color: #918169;
      background: #918169;
      color: #fbfbfa !important; }
  header.navigation nav {
    display: block;
    overflow: hidden;
    padding: 0.25em 2em; }
    header.navigation nav ul.left {
      display: block;
      float: left; }
    header.navigation nav ul.right {
      display: block;
      float: right; }
  header.navigation nav.primary {
    background-color: #fbfbfa; }
    header.navigation nav.primary svg {
      fill: #ca2e25; }
      header.navigation nav.primary svg:hover {
        fill: #918169; }
    header.navigation nav.primary ul.left, header.navigation nav.primary ul.right {
      margin: 1em 0; }
    header.navigation nav.primary ul.left {
      margin-top: 1em; }
      header.navigation nav.primary ul.left li {
        display: inline-block;
        vertical-align: middle; }
      header.navigation nav.primary ul.left .search input {
        width: 15em;
        margin: 0 0 0 1.5em;
        padding: 0.25em 2.25em 0.25em 1em;
        font-size: 0.8em;
        line-height: 1.875;
        color: #918169;
        border: 1px solid #312c24;
        background-image: url("images/search.svg");
        background-position: 95% 45%;
        background-size: 15px 15px;
        background-repeat: no-repeat; }
        header.navigation nav.primary ul.left .search input:focus {
          border-color: #918169; }
    header.navigation nav.primary ul.right li {
      display: inline-block;
      vertical-align: middle; }
      header.navigation nav.primary ul.right li a {
        padding: 0.5em;
        color: #312c24; }
        header.navigation nav.primary ul.right li a:hover {
          color: #918169; }
    header.navigation nav.primary ul.right #sign-up a {
      color: #ca2e25; }
      header.navigation nav.primary ul.right #sign-up a:hover {
        color: #716fc2; }
    header.navigation nav.primary ul.right .actions {
      text-align: right;
      padding: 0; }
      header.navigation nav.primary ul.right .actions a + a {
        padding-top: 0; }
    header.navigation nav.primary ul.right .user {
      overflow: hidden;
      margin-left: 0.75em; }
      header.navigation nav.primary ul.right .user .icons {
        display: block;
        float: left; }
        header.navigation nav.primary ul.right .user .icons .notifications {
          display: block;
          float: left;
          height: 50px;
          width: auto;
          padding: 0.5em 0.9em;
          border-top-left-radius: 9px;
          border-bottom-left-radius: 9px;
          text-align: center;
          font-size: 1.25em;
          line-height: 1.2;
          font-weight: normal;
          background-color: #ca2e25;
          color: #fbfbfa; }
          header.navigation nav.primary ul.right .user .icons .notifications:hover {
            background-color: #918169; }
          header.navigation nav.primary ul.right .user .icons .notifications.zero {
            display: none; }
        header.navigation nav.primary ul.right .user .icons .avatar {
          width: 50px;
          height: 50px;
          float: left;
          border-top-right-radius: 9px;
          border-bottom-right-radius: 9px;
          margin: 0;
          margin-right: 0.75em; }
      header.navigation nav.primary ul.right .user .username {
        float: right;
        overflow: hidden; }
        header.navigation nav.primary ul.right .user .username .settings, header.navigation nav.primary ul.right .user .username .logout {
          padding-top: 0;
          font-weight: 400;
          float: left; }
      header.navigation nav.primary ul.right .user .zero.notifications + .avatar {
        border-radius: 9px; }
  header.navigation nav.secondary {
    background-color: #fbfbfa;
    border-top: 1px solid #312c24; }
    header.navigation nav.secondary ul {
      margin: 0 0 0.3em; }
    header.navigation nav.secondary a {
      line-height: 1em;
      font-weight: normal;
      text-transform: none;
      color: #312c24; }
      header.navigation nav.secondary a:hover {
        color: #918169;
        text-decoration: none; }
      header.navigation nav.secondary a.active {
        color: #ca2e25; }
        header.navigation nav.secondary a.active:hover {
          color: #918169; }

@media screen and (max-width: 1100px) {
  header.navigation nav.primary ul.right .actions {
    display: none; }

  /*
      .user {
          overflow: initial;
          .icons {
              display: block;
              float: left;
              margin-bottom: 0.5em;
          }
          .username {
              overflow: initial;
              display: block;
              float: none;
              margin-bottom: 0.5em;
          }
      }
  }
  */ }
@media screen and (max-width: 920px) and (min-width: 455px) {
  header.navigation nav.primary {
    width: 100%;
    margin: 0;
    padding: 0; }
    header.navigation nav.primary ul.right, header.navigation nav.primary ul.left {
      display: block;
      margin: 0;
      padding: 0.5em 1em;
      text-align: right; }
      header.navigation nav.primary ul.right li, header.navigation nav.primary ul.left li {
        display: block;
        margin: 0.5em 0; }
    header.navigation nav.primary ul.right .actions {
      display: none; }
    header.navigation nav.primary ul.right .user {
      overflow: initial; }
      header.navigation nav.primary ul.right .user .icons {
        display: block;
        float: right;
        margin-bottom: 0.5em; }
      header.navigation nav.primary ul.right .user .username {
        overflow: initial;
        display: block;
        float: none;
        margin-bottom: 0.5em; }
    header.navigation nav.primary ul.left {
      text-align: left; }
      header.navigation nav.primary ul.left .search {
        margin-left: 0; }
      header.navigation nav.primary ul.left input[type="search"] {
        margin: 1em 0 0; } }
@media screen and (max-width: 840px) {
  header.navigation nav.secondary {
    width: 100%;
    margin: 0;
    padding: 0; }
    header.navigation nav.secondary ul.right, header.navigation nav.secondary ul.left {
      display: block;
      margin: 0;
      padding: 0.5em 1em;
      text-align: right; }
      header.navigation nav.secondary ul.right li, header.navigation nav.secondary ul.left li {
        display: block;
        margin: 0.5em 0; }
    header.navigation nav.secondary ul.left {
      text-align: left; } }
@media screen and (max-width: 455px) {
  header.navigation nav.primary {
    padding: 0;
    text-align: center; }
    header.navigation nav.primary ul.left {
      margin: 0 auto;
      padding: 1em 2em;
      width: 100%; }
      header.navigation nav.primary ul.left li {
        margin-left: 0; }
      header.navigation nav.primary ul.left input[type="search"] {
        margin: 1em 0 0; }
    header.navigation nav.primary ul.right {
      margin: 0 auto 1em;
      padding-top: 1em;
      border-top: 1px solid #312c24;
      text-align: center;
      width: 100%; }
      header.navigation nav.primary ul.right .user .username {
        text-align: left; } }
body > footer {
  padding: 2em;
  background-color: #312c24; }
  body > footer .footer-container {
    max-width: 68em;
    margin-left: auto;
    margin-right: auto; }
    body > footer .footer-container:after {
      content: "";
      display: table;
      clear: both; }
  body > footer .about {
    width: 100%; }
    @media screen and (min-width: 769px) {
      body > footer .about {
        float: left;
        display: block;
        margin-right: 2.35765%;
        width: 31.76157%;
        margin-left: 8.5298%; }
        body > footer .about:last-child {
          margin-right: 0; } }
  body > footer .sitemap, body > footer .actions, body > footer .links {
    width: 100%; }
    @media screen and (min-width: 321px) {
      body > footer .sitemap, body > footer .actions, body > footer .links {
        float: left;
        display: block;
        margin-right: 4.82916%;
        width: 30.11389%; }
        body > footer .sitemap:last-child, body > footer .actions:last-child, body > footer .links:last-child {
          margin-right: 0; } }
    @media screen and (min-width: 769px) {
      body > footer .sitemap, body > footer .actions, body > footer .links {
        float: left;
        display: block;
        margin-right: 2.35765%;
        width: 14.70196%; }
        body > footer .sitemap:last-child, body > footer .actions:last-child, body > footer .links:last-child {
          margin-right: 0; } }
  @media screen and (min-width: 769px) {
    body > footer .sitemap {
      margin-left: 8.5298%; } }
  body > footer ul {
    list-style-type: none;
    padding-left: 0; }
  body > footer li {
    font-size: 0.9em;
    line-height: 1.66667;
    padding: 0.25em 0;
    line-height: 1.2em; }
  body > footer li > ul {
    padding-left: 1em; }
  body > footer p {
    color: #d2cbc1; }
=======
  display: block;
  width: 100%;
  height: auto;
  margin: 0.75em 0;
  border: 1px solid #acbecc;
  border-radius: 10px;
  background-color: #fdfefe; }

.meter {
  -webkit-box-sizing: border-box;
  -moz-box-sizing: border-box;
  box-sizing: border-box;
  display: block;
  height: 1.5em;
  background: -webkit-linear-gradient(#50828e, #416a74);
  background: linear-gradient(#50828e, #416a74);
  border: 1px solid #005690;
  border-radius: 9px;
  border-top-right-radius: 0px;
  border-bottom-right-radius: 0px; }
  .meter.completed {
    border-top-right-radius: 9px;
    border-bottom-right-radius: 9px; }
  .meter.success {
    background: -webkit-linear-gradient(#3cd173, #2cb960);
    background: linear-gradient(#3cd173, #2cb960);
    border: 1px solid #259c51; }
  .meter.failure {
    background: -webkit-linear-gradient(#dc4a00, #b33c00);
    background: linear-gradient(#dc4a00, #b33c00);
    border: 1px solid #903000; }
  .meter.primary {
    background: -webkit-linear-gradient(#0084dc, #006cb3);
    background: linear-gradient(#0084dc, #006cb3);
    border: 1px solid #005690; }
  .meter.default, input.meter[type="submit"], button.meter {
    background: -webkit-linear-gradient(#50828e, #416a74);
    background: linear-gradient(#50828e, #416a74);
    border: 1px solid #34555d; }
  .meter.disabled {
    background: -webkit-linear-gradient(#acbecc, #93aabc);
    background: linear-gradient(#acbecc, #93aabc);
    border: 1px solid #7d99af; }

/* Table */
table {
  width: 100%;
  margin: 1.5em 0;
  border-radius: 9px; }
  table th, table td {
    padding: 0.25em 0.5em; }
  table tr.odd {
    background-color: #ecf5f5; }
  table, table th, table td {
    border-top: 1px solid #acbecc;
    border-bottom: 1px solid #acbecc; }

/* Article */
@media screen and (min-width: 321px) {
  .post p:first-of-type {
    font-size: 1.2em;
    line-height: 1.51282em;
    margin: 0.37821em 0; } }

/* Allows for full-height elements with CSS */
html, body {
  min-height: 100%; }

.post aside, .question aside, .request aside, .jurisdiction aside {
  display: block; }
  .post aside:after, .question aside:after, .request aside:after, .jurisdiction aside:after {
    content: "";
    display: table;
    clear: both; }

.footer-container footer section.about, .post aside dl, .question aside dl, .request aside dl, .jurisdiction aside dl, .post header, .question header, .request header, .jurisdiction header, .post section, .question section, .request section, .jurisdiction section {
  width: 100%; }

@media screen and (min-width: 769px) {
  .footer-container footer section.about {
    float: left;
    display: block;
    margin-right: 2.35765%;
    width: 48.82117%; }
    .footer-container footer section.about:last-child {
      margin-right: 0; } }

@media screen and (min-width: 321px) {
  .post aside dl, .question aside dl, .request aside dl, .jurisdiction aside dl {
    float: left;
    display: block;
    margin-right: 4.82916%;
    width: 30.11389%; }
    .post aside dl:last-child, .question aside dl:last-child, .request aside dl:last-child, .jurisdiction aside dl:last-child {
      margin-right: 0; } }
@media screen and (min-width: 769px) {
  .post aside dl, .question aside dl, .request aside dl, .jurisdiction aside dl {
    float: left;
    display: block;
    margin-right: 2.35765%;
    width: 31.76157%; }
    .post aside dl:last-child, .question aside dl:last-child, .request aside dl:last-child, .jurisdiction aside dl:last-child {
      margin-right: 0; } }

.post, .question, .request, .jurisdiction {
  max-width: 68em;
  margin-left: auto;
  margin-right: auto;
  margin: 0 1.5em; }
  .post:after, .question:after, .request:after, .jurisdiction:after {
    content: "";
    display: table;
    clear: both; }
  @media screen and (min-width: 540px) {
    .post, .question, .request, .jurisdiction {
      margin: 0 2em; } }
  .post header, .question header, .request header, .jurisdiction header {
    margin: 0.75em 0; }
    .post header h1, .question header h1, .request header h1, .jurisdiction header h1, .post header h2, .question header h2, .request header h2, .jurisdiction header h2 {
      font-weight: 400; }
    .post header h1, .question header h1, .request header h1, .jurisdiction header h1 {
      font-size: 1.25em;
      line-height: 1.51282em;
      margin: 0.37821em 0; }
    .post header h2, .question header h2, .request header h2, .jurisdiction header h2 {
      font-size: 0.75em;
      line-height: 1.51282em;
      margin: 0.37821em 0; }
    @media screen and (min-width: 321px) {
      .post header h1, .question header h1, .request header h1, .jurisdiction header h1 {
        font-size: 1.5em;
        line-height: 1.51282em;
        margin: 0.37821em 0; }
      .post header h2, .question header h2, .request header h2, .jurisdiction header h2 {
        font-size: 0.875em;
        line-height: 1.51282em;
        margin: 0.37821em 0; } }
  .post section, .question section, .request section, .jurisdiction section {
    max-width: 50em; }
  .post aside dl, .question aside dl, .request aside dl, .jurisdiction aside dl {
    padding: 0 2.35765% 2.35765% 0; }
  .post summary, .question summary, .request summary, .jurisdiction summary {
    font-weight: 300;
    display: none; }
    @media screen and (min-width: 321px) {
      .post summary, .question summary, .request summary, .jurisdiction summary {
        display: block;
        font-size: 1.25em;
        line-height: 1.51282em;
        margin: 0.37821em 0; } }

/* Navigation Menu */
nav {
  overflow: hidden;
  -webkit-box-sizing: border-box;
  -moz-box-sizing: border-box;
  box-sizing: border-box; }
  nav ul {
    display: table;
    margin: 0;
    padding-left: 0;
    list-style-type: none; }
    nav ul .left {
      margin-bottom: 0.75em;
      float: left; }
    nav ul .right {
      float: right; }
    nav ul .left, nav ul .right {
      display: table;
      width: auto; }
    @media screen and (max-width: 540px) {
      nav ul .left, nav ul .right {
        width: 100%;
        float: none; } }

nav.primary {
  padding: 0.75em 1.5em 0;
  /* Logo */ }
  nav.primary ul {
    list-style-type: none;
    margin: 0;
    padding-left: 0; }
  nav.primary li {
    display: table-cell;
    vertical-align: middle;
    text-align: center; }
    nav.primary li a {
      display: block;
      width: 100%;
      padding: 0.375em 1.25em;
      border: 1px solid #162023;
      border-radius: 0;
      color: #162023; }
      nav.primary li a:hover {
        text-decoration: none;
        color: #fdfefe;
        background-color: #0084dc;
        border-color: #0084dc; }
  nav.primary li:first-child a.button {
    border-top-left-radius: 9px;
    border-bottom-left-radius: 9px;
    border-right: none; }
  nav.primary li:last-child a.button {
    border-top-right-radius: 9px;
    border-bottom-right-radius: 9px;
    border-right: 1px solid #162023;
    border-left: none; }
    nav.primary li:last-child a.button:hover {
      border-right-color: #0084dc; }
  nav.primary li:first-child + li:last-child a.button {
    border-left: 1px solid #162023; }
    nav.primary li:first-child + li:last-child a.button:hover {
      border-left-color: #0084dc; }
  @media screen and (max-width: 540px) {
    nav.primary ul.right {
      display: none !important; } }
  nav.primary ul.left #left-menu-button {
    border-top-right-radius: 9px;
    border-bottom-right-radius: 9px;
    border-left: none; }
  nav.primary ul.left .trademark + li > a {
    border-top-left-radius: 9px;
    border-bottom-left-radius: 9px; }
  @media screen and (min-width: 540px) {
    nav.primary {
      padding: 2em 2em 0; }
      nav.primary ul.left, nav.primary ul.right {
        width: auto; }
      nav.primary ul.left {
        float: left; }
        nav.primary ul.left #new-request {
          border-right: 1px solid #162023;
          border-radius: 9px; }
          nav.primary ul.left #new-request:hover {
            border-right-color: #0084dc; }
        nav.primary ul.left #left-menu-button {
          display: none; }
      nav.primary ul.right {
        display: table;
        float: right; } }
  nav.primary #muckrock-trademark, nav.primary #muckrock-logo {
    border: none;
    padding: 0 0.5em 0 0; }
    nav.primary #muckrock-trademark:hover, nav.primary #muckrock-logo:hover {
      background: none; }
      nav.primary #muckrock-trademark:hover svg > g, nav.primary #muckrock-logo:hover svg > g {
        fill: #0084dc; }
  nav.primary #muckrock-trademark {
    display: none; }
  nav.primary #muckrock-logo {
    display: block;
    padding-top: 0em; }
    nav.primary #muckrock-logo > svg {
      display: block;
      height: 2em;
      width: 2em; }
  @media screen and (min-width: 680px) {
    nav.primary #muckrock-trademark {
      display: block;
      padding-top: 0.375em;
      padding-right: 1em; }
    nav.primary #muckrock-logo {
      display: none; } }

nav.secondary {
  display: none;
  padding: 0.75em 1.5em; }
  nav.secondary li {
    display: inline-block;
    margin: 0 0.75em; }
    nav.secondary li:first-child {
      margin-left: 0; }
    nav.secondary li a {
      color: #162023; }
      nav.secondary li a:hover {
        color: #0084dc;
        text-decoration: none; }
  @media screen and (min-width: 540px) {
    nav.secondary {
      display: block;
      padding: 1em 2em; } }

/* Global Sidebar */
.container, .footer-container {
  width: 75%;
  float: left; }

/*
@media screen and (min-width: 1024px) {
    .container {
        border-left: 1em solid $color-black;
        border-top: 1em solid $color-black;
    }
}
*/
#sidebar-menu {
  position: fixed;
  top: 0;
  right: 0;
  z-index: 2;
  width: 25%;
  height: 100%; }

@media screen and (min-width: 1024px) {
  nav.primary ul.right {
    display: none; } }
@media screen and (max-width: 540px) {
  .sidebar {
    overflow: hidden;
    -webkit-overflow-scrolling: touch;
    padding-bottom: 1em; }

  nav.primary ul.right {
    display: none; } }
@media screen and (max-width: 1023px) {
  .container, footer {
    width: 100%; }

  #sidebar-menu {
    width: 300px;
    margin-right: -300px; }

  #right-menu-button {
    display: block; }

  #sidebar-menu:target {
    -webkit-transition: all 0.5s cubic-bezier(0.23, 1, 0.32, 1);
    -moz-transition: all 0.5s cubic-bezier(0.23, 1, 0.32, 1);
    transition: all 0.5s cubic-bezier(0.23, 1, 0.32, 1);
    margin-right: 0; }
    #sidebar-menu:target ~ .container, #sidebar-menu:target ~ .footer {
      width: 100%;
      margin-left: -300px;
      -webkit-transition: all 0.5s cubic-bezier(0.23, 1, 0.32, 1);
      -moz-transition: all 0.5s cubic-bezier(0.23, 1, 0.32, 1);
      transition: all 0.5s cubic-bezier(0.23, 1, 0.32, 1); }

  nav.primary ul.right {
    display: table; } }
nav.sidebar {
  overflow-y: auto;
  height: 100%;
  width: 100%;
  padding: 2em 1em 1em;
  color: #fdfefe;
  background: #162023; }
  @media screen and (min-width: 620px) {
    nav.sidebar {
      padding: 2em 1em 1em; } }
  @media screen and (min-width: 1024px) {
    nav.sidebar {
      padding: 2em 2em 1em; } }
  nav.sidebar dfn, nav.sidebar fieldset label, fieldset nav.sidebar label {
    padding-bottom: 0.75em; }
  nav.sidebar ul {
    display: table;
    width: 100%;
    margin: 0.75em 0;
    text-align: center; }
    nav.sidebar ul li {
      display: table-cell;
      padding: 0.5em; }
    nav.sidebar ul li:first-child {
      padding-left: 0; }
    nav.sidebar ul li:last-child {
      padding-right: 0; }
    nav.sidebar ul a {
      display: block;
      padding: 0.75em;
      line-height: 0;
      border-radius: 9px;
      background-color: #0e1516; }
  nav.sidebar .account-links li {
    padding: 0.5em;
    padding-bottom: 0; }
  nav.sidebar .account-links li:first-child {
    padding-left: 0; }
  nav.sidebar .account-links li:last-child {
    padding-right: 0; }
  nav.sidebar .account-links a {
    padding: 1.5em;
    text-decoration: none;
    color: #acbecc; }
    nav.sidebar .account-links a:hover {
      background-color: #0084dc;
      color: #fdfefe; }
  @media screen and (max-width: 1200px) {
    nav.sidebar .account-links {
      font-size: 0.9em; }
      nav.sidebar .account-links a {
        padding: 2em 0.75em; }
      nav.sidebar .account-links li {
        padding: 0.25em 0.25em 0; } }
  nav.sidebar .social-links a svg {
    height: 1em;
    width: auto;
    fill: #acbecc; }
  nav.sidebar .social-links a:hover {
    background: #0084dc; }
    nav.sidebar .social-links a:hover svg {
      fill: #fdfefe; }
  nav.sidebar .spotlight {
    margin-top: 1.5em; }
    nav.sidebar .spotlight img {
      margin: 0; }
    nav.sidebar .spotlight h1 {
      font-size: 98%;
      line-height: 1.2em; }
    nav.sidebar .spotlight p {
      line-height: 1.2em; }
  nav.sidebar fieldset {
    width: 100%;
    margin: 0; }
    nav.sidebar fieldset input {
      border-top-right-radius: 0;
      border-bottom-right-radius: 0;
      margin-right: 0;
      height: 2.5rem;
      width: 75%;
      float: left;
      padding-left: 0.75em;
      padding-right: 0.5em;
      color: #fdfefe;
      font-size: 0.9em;
      background: #26373c;
      border: none; }
      nav.sidebar fieldset input::-webkit-input-placeholder {
        color: #acbecc; }
      nav.sidebar fieldset input::-moz-placeholder {
        color: #acbecc; }
      nav.sidebar fieldset input:-moz-placeholder {
        color: #acbecc; }
      nav.sidebar fieldset input:-ms-input-placeholder {
        color: #acbecc; }
      nav.sidebar fieldset input:focus {
        outline: none;
        border: 1px solid #0084dc; }
      nav.sidebar fieldset input + span.input-button {
        border-top-right-radius: 9px;
        border-bottom-right-radius: 9px;
        border-top-left-radius: 0;
        border-bottom-left-radius: 0;
        -webkit-box-sizing: border-box;
        -moz-box-sizing: border-box;
        box-sizing: border-box;
        cursor: pointer;
        display: inline-block;
        float: right;
        width: 25%;
        height: 2.5rem;
        text-align: center;
        border: 1px solid #10171a;
        background: #10171a;
        color: #acbecc;
        clear: right; }
        nav.sidebar fieldset input + span.input-button svg {
          display: inline-block;
          margin-top: 0.25em;
          height: 1.2em;
          width: auto;
          vertical-align: middle;
          fill: #acbecc; }
        nav.sidebar fieldset input + span.input-button:hover {
          color: #fdfefe;
          border-color: #0084dc;
          background: #0084dc; }
          nav.sidebar fieldset input + span.input-button:hover svg {
            fill: #fdfefe; }
      nav.sidebar fieldset input:focus + span.input-button {
        color: #0084dc;
        border-color: #0084dc;
        background-color: #0084dc; }
        nav.sidebar fieldset input:focus + span.input-button svg {
          fill: #fdfefe; }
      nav.sidebar fieldset input#search-button {
        background-image: url("images/search.svg"); }
      nav.sidebar fieldset input#newsletter-button {
        background-image: url("images/email.svg"); }
      nav.sidebar fieldset input#search-button, nav.sidebar fieldset input#newsletter-button {
        background-position: center center;
        background-repeat: no-repeat;
        background-size: 50% 50%;
        height: 2.5rem;
        font-size: 0px; }
  nav.sidebar .button-group {
    font-size: 0.8em; }

.footer-container {
  display: inline-block;
  /* prevents footer from running into .container */
  overflow: hidden;
  bottom: 0;
  left: 0;
  width: 100%;
  margin: 1.5em 0 -0.5em;
  /* hides the inline descender space */
  padding: 1.5em;
  background-color: #162023;
  text-align: left; }
  .footer-container footer {
    max-width: 68em;
    margin-left: auto;
    margin-right: auto; }
    .footer-container footer:after {
      content: "";
      display: table;
      clear: both; }
    .footer-container footer section.sitemap, .footer-container footer section.actions, .footer-container footer section.links {
      width: 100%; }
      @media screen and (min-width: 321px) {
        .footer-container footer section.sitemap, .footer-container footer section.actions, .footer-container footer section.links {
          float: left;
          display: block;
          margin-right: 4.82916%;
          width: 30.11389%; }
          .footer-container footer section.sitemap:last-child, .footer-container footer section.actions:last-child, .footer-container footer section.links:last-child {
            margin-right: 0; } }
      @media screen and (min-width: 769px) {
        .footer-container footer section.sitemap, .footer-container footer section.actions, .footer-container footer section.links {
          float: left;
          display: block;
          margin-right: 2.35765%;
          width: 14.70196%; }
          .footer-container footer section.sitemap:last-child, .footer-container footer section.actions:last-child, .footer-container footer section.links:last-child {
            margin-right: 0; } }
  .footer-container ul {
    list-style-type: none;
    padding-left: 0; }
  @media screen and (min-width: 769px) {
    .footer-container {
      padding: 2em; }
      .footer-container footer section.about {
        padding-right: 3em; } }
  .footer-container p {
    color: #fdfefe; }
  .footer-container .copyright {
    margin-top: 2em;
    color: #acbecc; }
  .footer-container #footer-menu {
    border-color: #162023; }
>>>>>>> 181a8014

.grid {
  max-width: 68em;
  margin-left: auto;
  margin-right: auto;
  margin: 1.5em;
  padding: 1em 0;
  border-top: 1px solid #d2cbc1; }
  .grid:after {
    content: "";
    display: table;
    clear: both; }
  .grid > aside {
    width: 100%; }
    @media screen and (min-width: 769px) {
      .grid > aside {
        float: left;
        display: block;
        margin-right: 2.35765%;
        width: 6.17215%;
        margin-top: 0.75em; }
        .grid > aside:last-child {
          margin-right: 0; } }
  .grid > div {
    width: 100%; }
    @media screen and (min-width: 769px) {
      .grid > div {
        float: left;
        display: block;
        margin-right: 2.35765%;
        width: 65.88078%;
        margin-left: 8.5298%; }
        .grid > div:last-child {
          margin-right: 0; } }
  .grid > button {
    display: none;
    margin-top: 0.75em; }
    @media screen and (min-width: 769px) {
      .grid > button {
        display: block;
        float: left;
        display: block;
        margin-right: 2.35765%;
        width: 14.70196%; }
        .grid > button:last-child {
          margin-right: 0; } }

.heading {
  max-width: 68em;
  margin-left: auto;
  margin-right: auto;
  margin: 1.5em;
<<<<<<< HEAD
  border-top: 3px solid #d2cbc1;
  padding: 1em 0; }
=======
  border-top: 3px solid #acbecc; }
>>>>>>> 181a8014
  .heading:after {
    content: "";
    display: table;
    clear: both; }
  .heading h1 {
    width: 100%;
    text-align: left; }
  .heading:first-of-type {
    border-top: none;
    /* margin-top: 8em; */ }

.grid-objects {
  max-width: 68em;
  margin-left: auto;
  margin-right: auto;
  margin: 1.5em; }
  .grid-objects:after {
    content: "";
    display: table;
    clear: both; }
  .grid-objects > div {
    margin-top: 1.5em;
    width: 100%;
    border-top: 1px solid #d2cbc1; }
    @media screen and (min-width: 769px) {
      .grid-objects > div {
        margin: 0.75em 0;
        border-top: 1px solid #d2cbc1;
        padding: 1.5em 3em; }
        .grid-objects > div:first-of-type {
          margin-top: 0; } }<|MERGE_RESOLUTION|>--- conflicted
+++ resolved
@@ -360,15 +360,10 @@
   box-sizing: border-box; }
 
 body {
-<<<<<<< HEAD
-  color: #312c24;
-  background-color: #fbfbfa;
-=======
   color: #162023;
   background-color: #fdfefe;
   font-size: 16px;
   font-family: "Source Sans Pro", "Helvetica Neue", "sans-serif";
->>>>>>> 181a8014
   font-weight: 400;
   line-height: 24px;
   -webkit-font-feature-settings: "liga", "kern";
@@ -388,25 +383,6 @@
 
 h1 {
   font-size: 2em;
-<<<<<<< HEAD
-  line-height: 0.75; }
-
-h2 {
-  font-size: 1.875em;
-  line-height: 0.8; }
-
-h3 {
-  font-size: 1.75em;
-  line-height: 0.85714; }
-
-h4 {
-  font-size: 1.5em;
-  line-height: 1; }
-
-h5 {
-  font-size: 1.375em;
-  line-height: 1.09091; }
-=======
   line-height: 1.51282em;
   margin: 0.37821em 0; }
 
@@ -429,22 +405,17 @@
   font-size: 1.375em;
   line-height: 1.51282em;
   margin: 0.37821em 0; }
->>>>>>> 181a8014
 
 h6, nav.sidebar .spotlight h1 {
   font-size: 1.25em;
-<<<<<<< HEAD
-  line-height: 1.2; }
-=======
   line-height: 1.51282em;
   margin: 0.37821em 0; }
->>>>>>> 181a8014
 
 p {
   margin: 0.75em 0; }
 
 a {
-  color: #ca2e25;
+  color: #0084dc;
   text-decoration: none; }
   a:hover {
     text-decoration: underline; }
@@ -456,7 +427,7 @@
 blockquote {
   margin-left: 0;
   padding-left: 0.75em;
-  border-left: 1px solid #d2cbc1; }
+  border-left: 1px solid #acbecc; }
 
 small, dfn, fieldset label, dt, figcaption, nav.sidebar .spotlight p, .grid > aside button {
   font-size: 0.8em;
@@ -470,21 +441,6 @@
   line-height: 1.51282em;
   margin: 0.37821em 0;
   font-family: 'Source Code Pro';
-<<<<<<< HEAD
-  margin: 0.75em 0 1.5em;
-  padding: 1.5em;
-  color: #fbfbfa;
-  background-color: #312c24; }
-  code i {
-    font-style: normal;
-    color: #8db62c; }
-  code b {
-    font-weight: normal;
-    color: #ca2e25; }
-  code u {
-    text-decoration: none;
-    color: #e2c906; }
-=======
   margin: 0.75em 0;
   padding: 0.5em 0.75em;
   color: #162023;
@@ -499,20 +455,19 @@
   code u {
     text-decoration: none;
     color: #3cd173; }
->>>>>>> 181a8014
 
 dfn, fieldset label, dt {
   display: block;
   text-transform: uppercase;
   letter-spacing: 2px;
-  color: #d2cbc1; }
+  color: #acbecc; }
 
 dd {
   margin-left: 0; }
 
 hr {
   border-top: none;
-  border-bottom: 1px solid #d2cbc1;
+  border-bottom: 1px solid #acbecc;
   margin: 0.75em 0; }
 
 img, audio, video, embed, iframe {
@@ -535,20 +490,17 @@
 td {
   vertical-align: bottom; }
 
-img + p {
-  margin-top: 0; }
-
 .default, input[type="submit"], button {
-  color: #716fc2; }
+  color: #50828e; }
 
 .primary {
-  color: #ca2e25; }
+  color: #0084dc; }
 
 .success {
-  color: #8db62c; }
+  color: #3cd173; }
 
 .failure {
-  color: #e2c906; }
+  color: #dc4a00; }
 
 .disabled {
   color: #acbecc; }
@@ -578,7 +530,7 @@
   display: block;
   margin: 0.75em 0;
   padding: 0.75em;
-  border-color: #d2cbc1; }
+  border-color: #acbecc; }
   @media screen and (min-width: 769px) {
     .panel, .panel.default, input.panel[type="submit"], button.panel, .panel.primary, .panel.success, .panel.failure, .panel.disabled, object.message, .feed-item {
       padding: 0.75em 1.5em; } }
@@ -586,83 +538,79 @@
 input[type="email"], input[type="number"], input[type="password"], input[type="search"], input[type="tel"], input[type="text"], input[type="url"], input[type="color"], input[type="date"], input[type="datetime"], input[type="datetime-local"], input[type="month"], input[type="time"], input[type="week"] {
   display: inline-block;
   padding: 0.375em 1.5em;
-  border-color: #d2cbc1; }
+  border-color: #acbecc; }
   input[type="email"]:disabled, input[type="number"]:disabled, input[type="password"]:disabled, input[type="search"]:disabled, input[type="tel"]:disabled, input[type="text"]:disabled, input[type="url"]:disabled, input[type="color"]:disabled, input[type="date"]:disabled, input[type="datetime"]:disabled, input[type="datetime-local"]:disabled, input[type="month"]:disabled, input[type="time"]:disabled, input[type="week"]:disabled {
     background-color: #fbfcfd;
     border: 1px solid #acbecc;
     color: #acbecc; }
 
 .button, .button.default, input.button[type="submit"], button.button {
-  color: #716fc2;
-  border-color: #716fc2; }
+  color: #50828e;
+  border-color: #50828e; }
   .button:hover, .button.default:hover, input.button[type="submit"]:hover, button.button:hover {
-    color: #fbfbfa;
-    background: -webkit-linear-gradient(#716fc2, #5552b6);
-    background: linear-gradient(#716fc2, #5552b6);
-    text-decoration: none !important; }
+    color: #fdfefe;
+    background: -webkit-linear-gradient(#50828e, #416a74);
+    background: linear-gradient(#50828e, #416a74); }
   .button:focus, .button.default:focus, input.button[type="submit"]:focus, button.button:focus {
-    color: #9493d1;
-    border-color: #9493d1; }
+    color: #679daa;
+    border-color: #679daa; }
     .button:focus:hover, .button.default:focus:hover, input.button[type="submit"]:focus:hover, button.button:focus:hover {
-      color: #fbfbfa; }
+      color: #fdfefe; }
   .button:active, .button.default:active, input.button[type="submit"]:active, button.button:active {
-    color: #fbfbfa;
-    background: -webkit-radial-gradient(#716fc2, #6361bc);
-    background: radial-gradient(#716fc2, #6361bc); }
+    color: #fdfefe;
+    background: -webkit-radial-gradient(#50828e, #497681);
+    background: radial-gradient(#50828e, #497681); }
 
 .button.primary {
-  color: #ca2e25;
-  border-color: #ca2e25; }
+  color: #0084dc;
+  border-color: #0084dc; }
   .button.primary:hover {
-    color: #fbfbfa;
-    background: -webkit-linear-gradient(#ca2e25, #a8261f);
-    background: linear-gradient(#ca2e25, #a8261f);
-    text-decoration: none !important; }
+    color: #fdfefe;
+    background: -webkit-linear-gradient(#0084dc, #006cb3);
+    background: linear-gradient(#0084dc, #006cb3); }
   .button.primary:focus {
-    color: #dd4d45;
-    border-color: #dd4d45; }
+    color: #109fff;
+    border-color: #109fff; }
     .button.primary:focus:hover {
-      color: #fbfbfa; }
+      color: #fdfefe; }
   .button.primary:active {
-    color: #fbfbfa;
-    background: -webkit-radial-gradient(#ca2e25, #b92a22);
-    background: radial-gradient(#ca2e25, #b92a22); }
+    color: #fdfefe;
+    background: -webkit-radial-gradient(#0084dc, #0078c8);
+    background: radial-gradient(#0084dc, #0078c8); }
 
 .button.success {
-  color: #8db62c;
-  border-color: #8db62c; }
+  color: #3cd173;
+  border-color: #3cd173; }
   .button.success:hover {
-    color: #fbfbfa;
-    background: -webkit-linear-gradient(#8db62c, #749524);
-    background: linear-gradient(#8db62c, #749524);
-    text-decoration: none !important; }
+    color: #fdfefe;
+    background: -webkit-linear-gradient(#3cd173, #2cb960);
+    background: linear-gradient(#3cd173, #2cb960); }
   .button.success:focus {
-    color: #a7d243;
-    border-color: #a7d243; }
+    color: #65db91;
+    border-color: #65db91; }
     .button.success:focus:hover {
-      color: #fbfbfa; }
+      color: #fdfefe; }
   .button.success:active {
-    color: #fbfbfa;
-    background: -webkit-radial-gradient(#8db62c, #80a628);
-    background: radial-gradient(#8db62c, #80a628); }
+    color: #fdfefe;
+    background: -webkit-radial-gradient(#3cd173, #2fc968);
+    background: radial-gradient(#3cd173, #2fc968); }
 
 .button.failure {
-  color: #e2c906;
-  border-color: #e2c906; }
+  color: #dc4a00;
+  border-color: #dc4a00; }
   .button.failure:hover {
-    color: #fbfbfa;
-    background: -webkit-linear-gradient(#e2c906, #baa605);
-    background: linear-gradient(#e2c906, #baa605);
-    text-decoration: none !important; }
+    color: #fdfefe;
+    background: -webkit-linear-gradient(#dc4a00, #b33c00);
+    background: linear-gradient(#dc4a00, #b33c00); }
   .button.failure:focus {
-    color: #f9e122;
-    border-color: #f9e122; }
+    color: #ff6010;
+    border-color: #ff6010; }
     .button.failure:focus:hover {
-      color: #fbfbfa; }
+      color: #fdfefe; }
   .button.failure:active {
-    color: #fbfbfa;
-    background: -webkit-radial-gradient(#e2c906, #ceb705);
-    background: radial-gradient(#e2c906, #ceb705); }
+    color: #fdfefe;
+    background: -webkit-radial-gradient(#dc4a00, #c84300);
+    background: radial-gradient(#dc4a00, #c84300); }
 
 .button.disabled {
   color: #acbecc;
@@ -670,44 +618,28 @@
   background: none; }
 
 .panel, .panel.default, input.panel[type="submit"], button.panel {
-  color: #fbfbfa;
-  background: -webkit-linear-gradient(#716fc2, #5552b6);
-  background: linear-gradient(#716fc2, #5552b6);
-  border-color: #4e4cb2; }
-  .panel a, .panel.default a, input.panel[type="submit"] a, button.panel a {
-    text-decoration: underline;
-    color: #fbfbfa;
-    background-color: none; }
+  color: #fdfefe;
+  background: -webkit-linear-gradient(#50828e, #416a74);
+  background: linear-gradient(#50828e, #416a74);
+  border-color: #3e646d; }
 
 .panel.primary {
-  color: #fbfbfa;
-  background: -webkit-linear-gradient(#ca2e25, #a8261f);
-  background: linear-gradient(#ca2e25, #a8261f);
-  border-color: #9f241d; }
-  .panel.primary a {
-    text-decoration: underline;
-    color: #fbfbfa;
-    background-color: none; }
+  color: #fdfefe;
+  background: -webkit-linear-gradient(#0084dc, #006cb3);
+  background: linear-gradient(#0084dc, #006cb3);
+  border-color: #0065a9; }
 
 .panel.success {
-  color: #fbfbfa;
-  background: -webkit-linear-gradient(#8db62c, #749524);
-  background: linear-gradient(#8db62c, #749524);
-  border-color: #6d8d22; }
-  .panel.success a {
-    text-decoration: underline;
-    color: #fbfbfa;
-    background-color: none; }
+  color: #fdfefe;
+  background: -webkit-linear-gradient(#3cd173, #2cb960);
+  background: linear-gradient(#3cd173, #2cb960);
+  border-color: #2ab05b; }
 
 .panel.failure {
-  color: #fbfbfa;
-  background: -webkit-linear-gradient(#e2c906, #baa605);
-  background: linear-gradient(#e2c906, #baa605);
-  border-color: #b09d05; }
-  .panel.failure a {
-    text-decoration: underline;
-    color: #fbfbfa;
-    background-color: none; }
+  color: #fdfefe;
+  background: -webkit-linear-gradient(#dc4a00, #b33c00);
+  background: linear-gradient(#dc4a00, #b33c00);
+  border-color: #a93900; }
 
 .panel.disabled {
   color: #acbecc;
@@ -728,7 +660,7 @@
   -moz-box-sizing: border-box;
   box-sizing: border-box;
   display: block;
-  color: #716fc2;
+  color: #50828e;
   text-align: left; }
 fieldset input + label {
   float: left;
@@ -740,7 +672,7 @@
   display: inline-block;
   margin: 1.5em 0;
   padding: 0 1.5em;
-  border: 1px solid #d2cbc1;
+  border: 1px solid #acbecc;
   border-radius: 9px; }
   .login fieldset {
     display: inline-block;
@@ -756,28 +688,19 @@
     margin-right: 0; }
   object.message > section.meta {
     display: block;
-    width: 100%;
+    margin: 0.375em 0 0.75em;
     text-align: left;
-    overflow: hidden;
+    line-height: 1em;
     width: 100%; }
     object.message > section.meta img {
       max-width: 100%;
       width: 50px;
-<<<<<<< HEAD
-      margin: 0;
-      border-radius: 9px; }
-    object.message > section.meta small, object.message > section.meta dfn, object.message > section.meta fieldset label, fieldset object.message > section.meta label, object.message > section.meta dt, object.message > section.meta .grid > aside button, .grid > aside object.message > section.meta button {
-      display: block;
-      line-height: 1.5em; }
-=======
       margin-bottom: 0; }
     object.message > section.meta small, object.message > section.meta dfn, object.message > section.meta fieldset label, fieldset object.message > section.meta label, object.message > section.meta dt, object.message > section.meta figcaption, object.message > section.meta nav.sidebar .spotlight p, nav.sidebar .spotlight object.message > section.meta p, object.message > section.meta .grid > aside button, .grid > aside object.message > section.meta button {
       display: block;
       margin-top: 0.5em; }
->>>>>>> 181a8014
     @media screen and (min-width: 969px) {
       object.message > section.meta {
-        margin: 0.75em 0 0.75em;
         float: left;
         display: block;
         margin-right: 2.35765%;
@@ -800,7 +723,7 @@
         object.message > section.text:last-child {
           margin-right: 0; } }
   object.message.received {
-    border-color: #d2cbc1;
+    border-color: #acbecc;
     /*@include media($large-layout) {
         > section.meta {
             float: right;
@@ -808,16 +731,16 @@
         }
     }*/ }
     object.message.received > section.text {
-      border-top-color: #d2cbc1; }
+      border-top-color: #acbecc; }
   object.message.sent {
-    border-color: #ca2e25;
+    border-color: #0084dc;
     /*@include media($large-layout) {
         > section.meta {
             text-align: right;
         }
     }*/ }
     object.message.sent > section.text {
-      border-top-color: #ca2e25; }
+      border-top-color: #0084dc; }
 
 /* Feeds */
 .feed-item {
@@ -851,7 +774,7 @@
     border-top: none;
     border-radius: 0; }
   .feed li:first-child > .feed-item {
-    border-top: 1px solid #d2cbc1;
+    border-top: 1px solid #acbecc;
     border-top-left-radius: 9px;
     border-top-right-radius: 9px; }
   .feed li:last-child > .feed-item {
@@ -882,443 +805,6 @@
 
 /* Progress Bar */
 object.progress-bar {
-<<<<<<< HEAD
-  background-color: #fbfbfa;
-  border: 1px solid #d2cbc1;
-  border-radius: 10px;
-  margin: 0.75em 0;
-  width: 100%;
-  height: auto;
-  display: block; }
-  object.progress-bar > span.meter {
-    -webkit-box-sizing: border-box;
-    -moz-box-sizing: border-box;
-    box-sizing: border-box;
-    display: block;
-    height: 1.5em;
-    background: -webkit-linear-gradient(#716fc2, #5552b6);
-    background: linear-gradient(#716fc2, #5552b6);
-    border: 1px solid #891f19;
-    border-radius: 9px;
-    border-top-right-radius: 0px;
-    border-bottom-right-radius: 0px; }
-    object.progress-bar > span.meter.completed {
-      border-top-right-radius: 9px;
-      border-bottom-right-radius: 9px; }
-    object.progress-bar > span.meter.success {
-      background: -webkit-linear-gradient(#8db62c, #749524);
-      background: linear-gradient(#8db62c, #749524);
-      border: 1px solid #5d781d; }
-    object.progress-bar > span.meter.failure {
-      background: -webkit-linear-gradient(#e2c906, #baa605);
-      background: linear-gradient(#e2c906, #baa605);
-      border: 1px solid #978704; }
-    object.progress-bar > span.meter.primary {
-      background: -webkit-linear-gradient(#ca2e25, #a8261f);
-      background: linear-gradient(#ca2e25, #a8261f);
-      border: 1px solid #891f19; }
-    object.progress-bar > span.meter.default {
-      background: -webkit-linear-gradient(#716fc2, #5552b6);
-      background: linear-gradient(#716fc2, #5552b6);
-      border: 1px solid #4644a1; }
-    object.progress-bar > span.meter.disabled {
-      background: -webkit-linear-gradient(#acbecc, #93aabc);
-      background: linear-gradient(#acbecc, #93aabc);
-      border: 1px solid #7d99af; }
-
-article.post > aside, article.question > aside, article.request > aside {
-  width: 100%; }
-  @media screen and (min-width: 321px) {
-    article.post > aside, article.question > aside, article.request > aside {
-      float: left;
-      display: block;
-      margin-right: 4.82916%;
-      width: 30.11389%;
-      padding: 0 0 0 2.35765%; }
-      article.post > aside:last-child, article.question > aside:last-child, article.request > aside:last-child {
-        margin-right: 0; } }
-  @media screen and (min-width: 769px) {
-    article.post > aside, article.question > aside, article.request > aside {
-      float: left;
-      display: block;
-      margin-right: 2.35765%;
-      width: 31.76157%; }
-      article.post > aside:last-child, article.question > aside:last-child, article.request > aside:last-child {
-        margin-right: 0; } }
-
-article.post > section, article.question > section, article.request > section {
-  width: 100%; }
-  @media screen and (min-width: 321px) {
-    article.post > section, article.question > section, article.request > section {
-      float: left;
-      display: block;
-      margin-right: 4.82916%;
-      width: 65.05695%; }
-      article.post > section:last-child, article.question > section:last-child, article.request > section:last-child {
-        margin-right: 0; } }
-  @media screen and (min-width: 769px) {
-    article.post > section, article.question > section, article.request > section {
-      float: left;
-      display: block;
-      margin-right: 2.35765%;
-      width: 65.88078%; }
-      article.post > section:last-child, article.question > section:last-child, article.request > section:last-child {
-        margin-right: 0; } }
-
-article.post, article.question, article.request {
-  max-width: 68em;
-  margin-left: auto;
-  margin-right: auto;
-  margin: 1em; }
-  article.post:after, article.question:after, article.request:after {
-    content: "";
-    display: table;
-    clear: both; }
-  article.post > header, article.question > header, article.request > header {
-    margin: 0.75em 0;
-    width: 100%; }
-    article.post > header h1, article.question > header h1, article.request > header h1, article.post > header h2, article.question > header h2, article.request > header h2 {
-      font-weight: 400;
-      margin-bottom: 0.375em; }
-    article.post > header h1, article.question > header h1, article.request > header h1 {
-      font-size: 1.25em;
-      line-height: 1.2; }
-    article.post > header h2, article.question > header h2, article.request > header h2 {
-      font-size: 0.75em;
-      line-height: 1.75; }
-    @media screen and (min-width: 321px) {
-      article.post > header h1, article.question > header h1, article.request > header h1 {
-        font-size: 1.5em;
-        line-height: 1.25; }
-      article.post > header h2, article.question > header h2, article.request > header h2 {
-        font-size: 0.875em;
-        line-height: 1.71429; } }
-    @media screen and (min-width: 769px) {
-      article.post > header h1, article.question > header h1, article.request > header h1 {
-        font-size: 1.875em;
-        line-height: 1.2; }
-      article.post > header h2, article.question > header h2, article.request > header h2 {
-        font-size: 1em;
-        line-height: 1.5; } }
-  article.post > aside summary, article.question > aside summary, article.request > aside summary {
-    margin: 1.5em 0 0.75em;
-    font-weight: 300;
-    display: none; }
-    @media screen and (min-width: 321px) {
-      article.post > aside summary, article.question > aside summary, article.request > aside summary {
-        display: block;
-        margin: 0.75em 0;
-        font-size: 1.25em;
-        line-height: 1.44; } }
-    @media screen and (min-width: 769px) {
-      article.post > aside summary, article.question > aside summary, article.request > aside summary {
-        font-size: 1.375em;
-        line-height: 1.36364; } }
-  @media screen and (min-width: 769px) {
-    article.post, article.question, article.request {
-      margin: 2em; } }
-
-@media screen and (min-width: 321px) {
-  .post p:first-of-type {
-    font-size: 1.2em;
-    line-height: 1.5625; } }
-
-/* Navigation Menu */
-header.navigation {
-  width: 100%;
-  margin: 0;
-  padding: 0;
-  border-bottom: 2px solid #312c24;
-  /*
-  position: fixed;
-  top: 0;
-  */ }
-  header.navigation ul {
-    margin: 0;
-    padding: 0;
-    list-style-type: none; }
-  header.navigation li {
-    display: inline-block;
-    width: auto;
-    vertical-align: middle;
-    margin-left: 1em; }
-    header.navigation li:first-child {
-      margin-left: 0; }
-  header.navigation a {
-    font-size: 0.9em;
-    line-height: 1.66667;
-    text-transform: uppercase;
-    letter-spacing: 1px;
-    font-weight: bold;
-    display: block;
-    line-height: 0.9em; }
-    header.navigation a:hover {
-      text-decoration: none; }
-  header.navigation .button {
-    font-weight: normal;
-    border-color: #312c24;
-    color: #312c24; }
-    header.navigation .button:hover {
-      border-color: #918169;
-      background: #918169;
-      color: #fbfbfa !important; }
-  header.navigation nav {
-    display: block;
-    overflow: hidden;
-    padding: 0.25em 2em; }
-    header.navigation nav ul.left {
-      display: block;
-      float: left; }
-    header.navigation nav ul.right {
-      display: block;
-      float: right; }
-  header.navigation nav.primary {
-    background-color: #fbfbfa; }
-    header.navigation nav.primary svg {
-      fill: #ca2e25; }
-      header.navigation nav.primary svg:hover {
-        fill: #918169; }
-    header.navigation nav.primary ul.left, header.navigation nav.primary ul.right {
-      margin: 1em 0; }
-    header.navigation nav.primary ul.left {
-      margin-top: 1em; }
-      header.navigation nav.primary ul.left li {
-        display: inline-block;
-        vertical-align: middle; }
-      header.navigation nav.primary ul.left .search input {
-        width: 15em;
-        margin: 0 0 0 1.5em;
-        padding: 0.25em 2.25em 0.25em 1em;
-        font-size: 0.8em;
-        line-height: 1.875;
-        color: #918169;
-        border: 1px solid #312c24;
-        background-image: url("images/search.svg");
-        background-position: 95% 45%;
-        background-size: 15px 15px;
-        background-repeat: no-repeat; }
-        header.navigation nav.primary ul.left .search input:focus {
-          border-color: #918169; }
-    header.navigation nav.primary ul.right li {
-      display: inline-block;
-      vertical-align: middle; }
-      header.navigation nav.primary ul.right li a {
-        padding: 0.5em;
-        color: #312c24; }
-        header.navigation nav.primary ul.right li a:hover {
-          color: #918169; }
-    header.navigation nav.primary ul.right #sign-up a {
-      color: #ca2e25; }
-      header.navigation nav.primary ul.right #sign-up a:hover {
-        color: #716fc2; }
-    header.navigation nav.primary ul.right .actions {
-      text-align: right;
-      padding: 0; }
-      header.navigation nav.primary ul.right .actions a + a {
-        padding-top: 0; }
-    header.navigation nav.primary ul.right .user {
-      overflow: hidden;
-      margin-left: 0.75em; }
-      header.navigation nav.primary ul.right .user .icons {
-        display: block;
-        float: left; }
-        header.navigation nav.primary ul.right .user .icons .notifications {
-          display: block;
-          float: left;
-          height: 50px;
-          width: auto;
-          padding: 0.5em 0.9em;
-          border-top-left-radius: 9px;
-          border-bottom-left-radius: 9px;
-          text-align: center;
-          font-size: 1.25em;
-          line-height: 1.2;
-          font-weight: normal;
-          background-color: #ca2e25;
-          color: #fbfbfa; }
-          header.navigation nav.primary ul.right .user .icons .notifications:hover {
-            background-color: #918169; }
-          header.navigation nav.primary ul.right .user .icons .notifications.zero {
-            display: none; }
-        header.navigation nav.primary ul.right .user .icons .avatar {
-          width: 50px;
-          height: 50px;
-          float: left;
-          border-top-right-radius: 9px;
-          border-bottom-right-radius: 9px;
-          margin: 0;
-          margin-right: 0.75em; }
-      header.navigation nav.primary ul.right .user .username {
-        float: right;
-        overflow: hidden; }
-        header.navigation nav.primary ul.right .user .username .settings, header.navigation nav.primary ul.right .user .username .logout {
-          padding-top: 0;
-          font-weight: 400;
-          float: left; }
-      header.navigation nav.primary ul.right .user .zero.notifications + .avatar {
-        border-radius: 9px; }
-  header.navigation nav.secondary {
-    background-color: #fbfbfa;
-    border-top: 1px solid #312c24; }
-    header.navigation nav.secondary ul {
-      margin: 0 0 0.3em; }
-    header.navigation nav.secondary a {
-      line-height: 1em;
-      font-weight: normal;
-      text-transform: none;
-      color: #312c24; }
-      header.navigation nav.secondary a:hover {
-        color: #918169;
-        text-decoration: none; }
-      header.navigation nav.secondary a.active {
-        color: #ca2e25; }
-        header.navigation nav.secondary a.active:hover {
-          color: #918169; }
-
-@media screen and (max-width: 1100px) {
-  header.navigation nav.primary ul.right .actions {
-    display: none; }
-
-  /*
-      .user {
-          overflow: initial;
-          .icons {
-              display: block;
-              float: left;
-              margin-bottom: 0.5em;
-          }
-          .username {
-              overflow: initial;
-              display: block;
-              float: none;
-              margin-bottom: 0.5em;
-          }
-      }
-  }
-  */ }
-@media screen and (max-width: 920px) and (min-width: 455px) {
-  header.navigation nav.primary {
-    width: 100%;
-    margin: 0;
-    padding: 0; }
-    header.navigation nav.primary ul.right, header.navigation nav.primary ul.left {
-      display: block;
-      margin: 0;
-      padding: 0.5em 1em;
-      text-align: right; }
-      header.navigation nav.primary ul.right li, header.navigation nav.primary ul.left li {
-        display: block;
-        margin: 0.5em 0; }
-    header.navigation nav.primary ul.right .actions {
-      display: none; }
-    header.navigation nav.primary ul.right .user {
-      overflow: initial; }
-      header.navigation nav.primary ul.right .user .icons {
-        display: block;
-        float: right;
-        margin-bottom: 0.5em; }
-      header.navigation nav.primary ul.right .user .username {
-        overflow: initial;
-        display: block;
-        float: none;
-        margin-bottom: 0.5em; }
-    header.navigation nav.primary ul.left {
-      text-align: left; }
-      header.navigation nav.primary ul.left .search {
-        margin-left: 0; }
-      header.navigation nav.primary ul.left input[type="search"] {
-        margin: 1em 0 0; } }
-@media screen and (max-width: 840px) {
-  header.navigation nav.secondary {
-    width: 100%;
-    margin: 0;
-    padding: 0; }
-    header.navigation nav.secondary ul.right, header.navigation nav.secondary ul.left {
-      display: block;
-      margin: 0;
-      padding: 0.5em 1em;
-      text-align: right; }
-      header.navigation nav.secondary ul.right li, header.navigation nav.secondary ul.left li {
-        display: block;
-        margin: 0.5em 0; }
-    header.navigation nav.secondary ul.left {
-      text-align: left; } }
-@media screen and (max-width: 455px) {
-  header.navigation nav.primary {
-    padding: 0;
-    text-align: center; }
-    header.navigation nav.primary ul.left {
-      margin: 0 auto;
-      padding: 1em 2em;
-      width: 100%; }
-      header.navigation nav.primary ul.left li {
-        margin-left: 0; }
-      header.navigation nav.primary ul.left input[type="search"] {
-        margin: 1em 0 0; }
-    header.navigation nav.primary ul.right {
-      margin: 0 auto 1em;
-      padding-top: 1em;
-      border-top: 1px solid #312c24;
-      text-align: center;
-      width: 100%; }
-      header.navigation nav.primary ul.right .user .username {
-        text-align: left; } }
-body > footer {
-  padding: 2em;
-  background-color: #312c24; }
-  body > footer .footer-container {
-    max-width: 68em;
-    margin-left: auto;
-    margin-right: auto; }
-    body > footer .footer-container:after {
-      content: "";
-      display: table;
-      clear: both; }
-  body > footer .about {
-    width: 100%; }
-    @media screen and (min-width: 769px) {
-      body > footer .about {
-        float: left;
-        display: block;
-        margin-right: 2.35765%;
-        width: 31.76157%;
-        margin-left: 8.5298%; }
-        body > footer .about:last-child {
-          margin-right: 0; } }
-  body > footer .sitemap, body > footer .actions, body > footer .links {
-    width: 100%; }
-    @media screen and (min-width: 321px) {
-      body > footer .sitemap, body > footer .actions, body > footer .links {
-        float: left;
-        display: block;
-        margin-right: 4.82916%;
-        width: 30.11389%; }
-        body > footer .sitemap:last-child, body > footer .actions:last-child, body > footer .links:last-child {
-          margin-right: 0; } }
-    @media screen and (min-width: 769px) {
-      body > footer .sitemap, body > footer .actions, body > footer .links {
-        float: left;
-        display: block;
-        margin-right: 2.35765%;
-        width: 14.70196%; }
-        body > footer .sitemap:last-child, body > footer .actions:last-child, body > footer .links:last-child {
-          margin-right: 0; } }
-  @media screen and (min-width: 769px) {
-    body > footer .sitemap {
-      margin-left: 8.5298%; } }
-  body > footer ul {
-    list-style-type: none;
-    padding-left: 0; }
-  body > footer li {
-    font-size: 0.9em;
-    line-height: 1.66667;
-    padding: 0.25em 0;
-    line-height: 1.2em; }
-  body > footer li > ul {
-    padding-left: 1em; }
-  body > footer p {
-    color: #d2cbc1; }
-=======
   display: block;
   width: 100%;
   height: auto;
@@ -1859,7 +1345,6 @@
     color: #acbecc; }
   .footer-container #footer-menu {
     border-color: #162023; }
->>>>>>> 181a8014
 
 .grid {
   max-width: 68em;
@@ -1867,7 +1352,7 @@
   margin-right: auto;
   margin: 1.5em;
   padding: 1em 0;
-  border-top: 1px solid #d2cbc1; }
+  border-top: 1px solid #acbecc; }
   .grid:after {
     content: "";
     display: table;
@@ -1912,12 +1397,7 @@
   margin-left: auto;
   margin-right: auto;
   margin: 1.5em;
-<<<<<<< HEAD
-  border-top: 3px solid #d2cbc1;
-  padding: 1em 0; }
-=======
   border-top: 3px solid #acbecc; }
->>>>>>> 181a8014
   .heading:after {
     content: "";
     display: table;
@@ -1941,11 +1421,11 @@
   .grid-objects > div {
     margin-top: 1.5em;
     width: 100%;
-    border-top: 1px solid #d2cbc1; }
+    border-top: 1px solid #acbecc; }
     @media screen and (min-width: 769px) {
       .grid-objects > div {
         margin: 0.75em 0;
-        border-top: 1px solid #d2cbc1;
+        border-top: 1px solid #acbecc;
         padding: 1.5em 3em; }
         .grid-objects > div:first-of-type {
           margin-top: 0; } }